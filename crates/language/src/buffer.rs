pub use crate::{
    diagnostic_set::DiagnosticSet,
    highlight_map::{HighlightId, HighlightMap},
    markdown::ParsedMarkdown,
    proto, Grammar, Language, LanguageRegistry,
};
use crate::{
    diagnostic_set::{DiagnosticEntry, DiagnosticGroup},
    language_settings::{language_settings, LanguageSettings},
    markdown::parse_markdown,
    outline::OutlineItem,
    syntax_map::{
        SyntaxLayer, SyntaxMap, SyntaxMapCapture, SyntaxMapCaptures, SyntaxMapMatches,
        SyntaxSnapshot, ToTreeSitterPoint,
    },
    CodeLabel, LanguageScope, Outline,
};
use anyhow::{anyhow, Result};
pub use clock::ReplicaId;
use futures::channel::oneshot;
use gpui::{AppContext, EventEmitter, HighlightStyle, ModelContext, Task, TaskLabel};
use lazy_static::lazy_static;
use lsp::LanguageServerId;
use parking_lot::Mutex;
use similar::{ChangeTag, TextDiff};
use smallvec::SmallVec;
use smol::future::yield_now;
use std::{
    any::Any,
    cmp::{self, Ordering},
    collections::BTreeMap,
    ffi::OsStr,
    future::Future,
    iter::{self, Iterator, Peekable},
    mem,
    ops::{Deref, Range},
    path::{Path, PathBuf},
    str,
    sync::Arc,
    time::{Duration, Instant, SystemTime, UNIX_EPOCH},
    vec,
};
use sum_tree::TreeMap;
use text::operation_queue::OperationQueue;
use text::*;
pub use text::{
    Anchor, Bias, Buffer as TextBuffer, BufferSnapshot as TextBufferSnapshot, Edit, OffsetRangeExt,
    OffsetUtf16, Patch, Point, PointUtf16, Rope, RopeFingerprint, Selection, SelectionGoal,
    Subscription, TextDimension, TextSummary, ToOffset, ToOffsetUtf16, ToPoint, ToPointUtf16,
    Transaction, TransactionId, Unclipped,
};
use theme::SyntaxTheme;
#[cfg(any(test, feature = "test-support"))]
use util::RandomCharIter;
use util::RangeExt;

#[cfg(any(test, feature = "test-support"))]
pub use {tree_sitter_rust, tree_sitter_typescript};

pub use lsp::DiagnosticSeverity;

lazy_static! {
    static ref BUFFER_DIFF_TASK: TaskLabel = TaskLabel::new();
}

/// Indicate whether a [Buffer] has permissions to edit.
#[derive(PartialEq, Clone, Copy, Debug)]
pub enum Capability {
    /// The buffer is a mutable replica.
    ReadWrite,
    /// The buffer is a read-only replica.
    ReadOnly,
}

/// An in-memory representation of a source code file, including its text,
/// syntax trees, git status, and diagnostics.
pub struct Buffer {
    text: TextBuffer,
    diff_base: Option<String>,
    git_diff: git::diff::BufferDiff,
    file: Option<Arc<dyn File>>,
    /// The mtime of the file when this buffer was last loaded from
    /// or saved to disk.
    saved_mtime: SystemTime,
    /// The version vector when this buffer was last loaded from
    /// or saved to disk.
    saved_version: clock::Global,
    /// A hash of the current contents of the buffer's file.
    file_fingerprint: RopeFingerprint,
    transaction_depth: usize,
    was_dirty_before_starting_transaction: Option<bool>,
    reload_task: Option<Task<Result<()>>>,
    language: Option<Arc<Language>>,
    autoindent_requests: Vec<Arc<AutoindentRequest>>,
    pending_autoindent: Option<Task<()>>,
    sync_parse_timeout: Duration,
    syntax_map: Mutex<SyntaxMap>,
    parsing_in_background: bool,
    parse_count: usize,
    diagnostics: SmallVec<[(LanguageServerId, DiagnosticSet); 2]>,
    remote_selections: TreeMap<ReplicaId, SelectionSet>,
    selections_update_count: usize,
    diagnostics_update_count: usize,
    diagnostics_timestamp: clock::Lamport,
    file_update_count: usize,
    git_diff_update_count: usize,
    completion_triggers: Vec<String>,
    completion_triggers_timestamp: clock::Lamport,
    deferred_ops: OperationQueue<Operation>,
    capability: Capability,
}

/// An immutable, cheaply cloneable representation of a fixed
/// state of a buffer.
pub struct BufferSnapshot {
    text: text::BufferSnapshot,
    git_diff: git::diff::BufferDiff,
    pub(crate) syntax: SyntaxSnapshot,
    file: Option<Arc<dyn File>>,
    diagnostics: SmallVec<[(LanguageServerId, DiagnosticSet); 2]>,
    diagnostics_update_count: usize,
    file_update_count: usize,
    git_diff_update_count: usize,
    remote_selections: TreeMap<ReplicaId, SelectionSet>,
    selections_update_count: usize,
    language: Option<Arc<Language>>,
    parse_count: usize,
}

/// The kind and amount of indentation in a particular line. For now,
/// assumes that indentation is all the same character.
#[derive(Clone, Copy, Debug, PartialEq, Eq, Default)]
pub struct IndentSize {
    /// The number of bytes that comprise the indentation.
    pub len: u32,
    /// The kind of whitespace used for indentation.
    pub kind: IndentKind,
}

/// A whitespace character that's used for indentation.
#[derive(Clone, Copy, Debug, PartialEq, Eq, Default)]
pub enum IndentKind {
    /// An ASCII space character.
    #[default]
    Space,
    /// An ASCII tab chracter.
    Tab,
}

/// The shape of a selection cursor.
#[derive(Copy, Clone, PartialEq, Eq, Debug, Default)]
pub enum CursorShape {
    /// A vertical bar
    #[default]
    Bar,
    /// A block that surrounds the following character
    Block,
    /// An underline that runs along the following character
    Underscore,
    /// A box drawn around the following character
    Hollow,
}

#[derive(Clone, Debug)]
struct SelectionSet {
    line_mode: bool,
    cursor_shape: CursorShape,
    selections: Arc<[Selection<Anchor>]>,
    lamport_timestamp: clock::Lamport,
}

/// A diagnostic associated with a certain range of a buffer.
#[derive(Clone, Debug, PartialEq, Eq)]
pub struct Diagnostic {
    /// The name of the service that produced this diagnostic.
    pub source: Option<String>,
    /// A machine-readable code that identifies this diagnostic.
    pub code: Option<String>,
    /// Whether this diagnostic is a hint, warning, or error.
    pub severity: DiagnosticSeverity,
    /// The human-readable message associated with this diagnostic.
    pub message: String,
    /// An id that identifies the group to which this diagnostic belongs.
    ///
    /// When a language server produces a diagnostic with
    /// one or more associated diagnostics, those diagnostics are all
    /// assigned a single group id.
    pub group_id: usize,
    /// Whether this diagnostic is the primary diagnostic for its group.
    ///
    /// In a given group, the primary diagnostic is the top-level diagnostic
    /// returned by the language server. The non-primary diagnostics are the
    /// associated diagnostics.
    pub is_primary: bool,
    /// Whether this diagnostic is considered to originate from an analysis of
    /// files on disk, as opposed to any unsaved buffer contents. This is a
    /// property of a given diagnostic source, and is configured for a given
    /// language server via the [LspAdapter::disk_based_diagnostic_sources] method
    /// for the language server.
    pub is_disk_based: bool,
    /// Whether this diagnostic marks unnecessary code.
    pub is_unnecessary: bool,
}

/// TODO - move this into the `project` crate and make it private.
pub async fn prepare_completion_documentation(
    documentation: &lsp::Documentation,
    language_registry: &Arc<LanguageRegistry>,
    language: Option<Arc<Language>>,
) -> Documentation {
    match documentation {
        lsp::Documentation::String(text) => {
            if text.lines().count() <= 1 {
                Documentation::SingleLine(text.clone())
            } else {
                Documentation::MultiLinePlainText(text.clone())
            }
        }

        lsp::Documentation::MarkupContent(lsp::MarkupContent { kind, value }) => match kind {
            lsp::MarkupKind::PlainText => {
                if value.lines().count() <= 1 {
                    Documentation::SingleLine(value.clone())
                } else {
                    Documentation::MultiLinePlainText(value.clone())
                }
            }

            lsp::MarkupKind::Markdown => {
                let parsed = parse_markdown(value, language_registry, language).await;
                Documentation::MultiLineMarkdown(parsed)
            }
        },
    }
}

/// Documentation associated with a [Completion].
#[derive(Clone, Debug)]
pub enum Documentation {
    /// There is no documentation for this completion.
    Undocumented,
    /// A single line of documentation.
    SingleLine(String),
    /// Multiple lines of plain text documentation.
    MultiLinePlainText(String),
    /// Markdown documentation.
    MultiLineMarkdown(ParsedMarkdown),
}

/// A completion provided by a language server
#[derive(Clone, Debug)]
pub struct Completion {
    /// The range of the buffer that will be replaced.
    pub old_range: Range<Anchor>,
    /// The new text that will be inserted.
    pub new_text: String,
    /// A label for this completion that is shown in the menu.
    pub label: CodeLabel,
    /// The id of the language server that produced this completion.
    pub server_id: LanguageServerId,
    /// The documentation for this completion.
    pub documentation: Option<Documentation>,
    /// The raw completion provided by the language server.
    pub lsp_completion: lsp::CompletionItem,
}

/// A code action provided by a language server.
#[derive(Clone, Debug)]
pub struct CodeAction {
    /// The id of the language server that produced this code action.
    pub server_id: LanguageServerId,
    /// The range of the buffer where this code action is applicable.
    pub range: Range<Anchor>,
    /// The raw code action provided by the language server.
    pub lsp_action: lsp::CodeAction,
}

/// An operation used to synchronize this buffer with its other replicas.
#[derive(Clone, Debug, PartialEq)]
pub enum Operation {
    /// A text operation.
    Buffer(text::Operation),

    /// An update to the buffer's diagnostics.
    UpdateDiagnostics {
        /// The id of the language server that produced the new diagnostics.
        server_id: LanguageServerId,
        /// The diagnostics.
        diagnostics: Arc<[DiagnosticEntry<Anchor>]>,
        /// The buffer's lamport timestamp.
        lamport_timestamp: clock::Lamport,
    },

    /// An update to the most recent selections in this buffer.
    UpdateSelections {
        /// The selections.
        selections: Arc<[Selection<Anchor>]>,
        /// The buffer's lamport timestamp.
        lamport_timestamp: clock::Lamport,
        /// Whether the selections are in 'line mode'.
        line_mode: bool,
        /// The [CursorShape] associated with these selections.
        cursor_shape: CursorShape,
    },

    /// An update to the characters that should trigger autocompletion
    /// for this buffer.
    UpdateCompletionTriggers {
        /// The characters that trigger autocompletion.
        triggers: Vec<String>,
        /// The buffer's lamport timestamp.
        lamport_timestamp: clock::Lamport,
    },
}

/// An event that occurs in a buffer.
#[derive(Clone, Debug, PartialEq)]
pub enum Event {
    /// The buffer was changed in a way that must be
    /// propagated to its other replicas.
    Operation(Operation),
    /// The buffer was edited.
    Edited,
    /// The buffer's `dirty` bit changed.
    DirtyChanged,
    /// The buffer was saved.
    Saved,
    /// The buffer's file was changed on disk.
    FileHandleChanged,
    /// The buffer was reloaded.
    Reloaded,
    /// The buffer's diff_base changed.
    DiffBaseChanged,
    /// The buffer's language was changed.
    LanguageChanged,
    /// The buffer's syntax trees were updated.
    Reparsed,
    /// The buffer's diagnostics were updated.
    DiagnosticsUpdated,
<<<<<<< HEAD
    /// The buffer was explicitly requested to close.
=======
    CapabilityChanged,
>>>>>>> 7860372b
    Closed,
}

/// The file associated with a buffer.
pub trait File: Send + Sync {
    /// Returns the [LocalFile] associated with this file, if the
    /// file is local.
    fn as_local(&self) -> Option<&dyn LocalFile>;

    /// Returns whether this file is local.
    fn is_local(&self) -> bool {
        self.as_local().is_some()
    }

    /// Returns the file's mtime.
    fn mtime(&self) -> SystemTime;

    /// Returns the path of this file relative to the worktree's root directory.
    fn path(&self) -> &Arc<Path>;

    /// Returns the path of this file relative to the worktree's parent directory (this means it
    /// includes the name of the worktree's root folder).
    fn full_path(&self, cx: &AppContext) -> PathBuf;

    /// Returns the last component of this handle's absolute path. If this handle refers to the root
    /// of its worktree, then this method will return the name of the worktree itself.
    fn file_name<'a>(&'a self, cx: &'a AppContext) -> &'a OsStr;

    /// Returns the id of the worktree to which this file belongs.
    ///
    /// This is needed for looking up project-specific settings.
    fn worktree_id(&self) -> usize;

    /// Returns whether the file has been deleted.
    fn is_deleted(&self) -> bool;

    /// Converts this file into an [Any] trait object.
    fn as_any(&self) -> &dyn Any;

    /// Converts this file into a protobuf message.
    fn to_proto(&self) -> rpc::proto::File;
}

/// The file associated with a buffer, in the case where the file is on the local disk.
pub trait LocalFile: File {
    /// Returns the absolute path of this file.
    fn abs_path(&self, cx: &AppContext) -> PathBuf;

    /// Loads the file's contents from disk.
    fn load(&self, cx: &AppContext) -> Task<Result<String>>;

    /// Called when the buffer is reloaded from disk.
    fn buffer_reloaded(
        &self,
        buffer_id: u64,
        version: &clock::Global,
        fingerprint: RopeFingerprint,
        line_ending: LineEnding,
        mtime: SystemTime,
        cx: &mut AppContext,
    );
}

/// The auto-indent behavior associated with an editing operation.
/// For some editing operations, each affected line of text has its
/// indentation recomputed. For other operations, the entire block
/// of edited text is adjusted uniformly.
#[derive(Clone, Debug)]
pub enum AutoindentMode {
    /// Indent each line of inserted text.
    EachLine,
    /// Apply the same indentation adjustment to all of the lines
    /// in a given insertion.
    Block {
        /// The original indentation level of the first line of each
        /// insertion, if it has been copied.
        original_indent_columns: Vec<u32>,
    },
}

#[derive(Clone)]
struct AutoindentRequest {
    before_edit: BufferSnapshot,
    entries: Vec<AutoindentRequestEntry>,
    is_block_mode: bool,
}

#[derive(Clone)]
struct AutoindentRequestEntry {
    /// A range of the buffer whose indentation should be adjusted.
    range: Range<Anchor>,
    /// Whether or not these lines should be considered brand new, for the
    /// purpose of auto-indent. When text is not new, its indentation will
    /// only be adjusted if the suggested indentation level has *changed*
    /// since the edit was made.
    first_line_is_new: bool,
    indent_size: IndentSize,
    original_indent_column: Option<u32>,
}

#[derive(Debug)]
struct IndentSuggestion {
    basis_row: u32,
    delta: Ordering,
    within_error: bool,
}

struct BufferChunkHighlights<'a> {
    captures: SyntaxMapCaptures<'a>,
    next_capture: Option<SyntaxMapCapture<'a>>,
    stack: Vec<(usize, HighlightId)>,
    highlight_maps: Vec<HighlightMap>,
}

/// An iterator that yields chunks of a buffer's text, along with their
/// syntax highlights and diagnostic status.
pub struct BufferChunks<'a> {
    range: Range<usize>,
    chunks: text::Chunks<'a>,
    diagnostic_endpoints: Peekable<vec::IntoIter<DiagnosticEndpoint>>,
    error_depth: usize,
    warning_depth: usize,
    information_depth: usize,
    hint_depth: usize,
    unnecessary_depth: usize,
    highlights: Option<BufferChunkHighlights<'a>>,
}

/// A chunk of a buffer's text, along with its syntax highlight and
/// diagnostic status.
#[derive(Clone, Copy, Debug, Default)]
pub struct Chunk<'a> {
    /// The text of the chunk.
    pub text: &'a str,
    /// The syntax highlighting style of the chunk.
    pub syntax_highlight_id: Option<HighlightId>,
    /// The highlight style that has been applied to this chunk in
    /// the editor.
    pub highlight_style: Option<HighlightStyle>,
    /// The severity of diagnostic associated with this chunk, if any.
    pub diagnostic_severity: Option<DiagnosticSeverity>,
    /// Whether this chunk of text is marked as unnecessary.
    pub is_unnecessary: bool,
    /// Whether this chunk of text was originally a tab character.
    pub is_tab: bool,
}

/// A set of edits to a given version of a buffer, computed asynchronously.
pub struct Diff {
    pub(crate) base_version: clock::Global,
    line_ending: LineEnding,
    edits: Vec<(Range<usize>, Arc<str>)>,
}

#[derive(Clone, Copy)]
pub(crate) struct DiagnosticEndpoint {
    offset: usize,
    is_start: bool,
    severity: DiagnosticSeverity,
    is_unnecessary: bool,
}

/// A class of characters, used for characterizing a run of text.
#[derive(Copy, Clone, Eq, PartialEq, PartialOrd, Ord, Debug)]
pub enum CharKind {
    /// Whitespace.
    Whitespace,
    /// Punctuation.
    Punctuation,
    /// Word.
    Word,
}

impl Buffer {
    /// Create a new buffer with the given base text.
    pub fn new<T: Into<String>>(replica_id: ReplicaId, id: u64, base_text: T) -> Self {
        Self::build(
            TextBuffer::new(replica_id, id, base_text.into()),
            None,
            None,
            Capability::ReadWrite,
        )
    }

    /// Create a new buffer that is a replica of a remote buffer.
    pub fn remote(
        remote_id: u64,
        replica_id: ReplicaId,
        capability: Capability,
        base_text: String,
    ) -> Self {
        Self::build(
            TextBuffer::new(replica_id, remote_id, base_text),
            None,
            None,
            capability,
        )
    }

    /// Create a new buffer that is a replica of a remote buffer, populating its
    /// state from the given protobuf message.
    pub fn from_proto(
        replica_id: ReplicaId,
        capability: Capability,
        message: proto::BufferState,
        file: Option<Arc<dyn File>>,
    ) -> Result<Self> {
        let buffer = TextBuffer::new(replica_id, message.id, message.base_text);
        let mut this = Self::build(
            buffer,
            message.diff_base.map(|text| text.into_boxed_str().into()),
            file,
            capability,
        );
        this.text.set_line_ending(proto::deserialize_line_ending(
            rpc::proto::LineEnding::from_i32(message.line_ending)
                .ok_or_else(|| anyhow!("missing line_ending"))?,
        ));
        this.saved_version = proto::deserialize_version(&message.saved_version);
        this.file_fingerprint = proto::deserialize_fingerprint(&message.saved_version_fingerprint)?;
        this.saved_mtime = message
            .saved_mtime
            .ok_or_else(|| anyhow!("invalid saved_mtime"))?
            .into();
        Ok(this)
    }

    /// Serialize the buffer's state to a protobuf message.
    pub fn to_proto(&self) -> proto::BufferState {
        proto::BufferState {
            id: self.remote_id(),
            file: self.file.as_ref().map(|f| f.to_proto()),
            base_text: self.base_text().to_string(),
            diff_base: self.diff_base.as_ref().map(|h| h.to_string()),
            line_ending: proto::serialize_line_ending(self.line_ending()) as i32,
            saved_version: proto::serialize_version(&self.saved_version),
            saved_version_fingerprint: proto::serialize_fingerprint(self.file_fingerprint),
            saved_mtime: Some(self.saved_mtime.into()),
        }
    }

    /// Serialize as protobufs all of the changes to the buffer since the given version.
    pub fn serialize_ops(
        &self,
        since: Option<clock::Global>,
        cx: &AppContext,
    ) -> Task<Vec<proto::Operation>> {
        let mut operations = Vec::new();
        operations.extend(self.deferred_ops.iter().map(proto::serialize_operation));

        operations.extend(self.remote_selections.iter().map(|(_, set)| {
            proto::serialize_operation(&Operation::UpdateSelections {
                selections: set.selections.clone(),
                lamport_timestamp: set.lamport_timestamp,
                line_mode: set.line_mode,
                cursor_shape: set.cursor_shape,
            })
        }));

        for (server_id, diagnostics) in &self.diagnostics {
            operations.push(proto::serialize_operation(&Operation::UpdateDiagnostics {
                lamport_timestamp: self.diagnostics_timestamp,
                server_id: *server_id,
                diagnostics: diagnostics.iter().cloned().collect(),
            }));
        }

        operations.push(proto::serialize_operation(
            &Operation::UpdateCompletionTriggers {
                triggers: self.completion_triggers.clone(),
                lamport_timestamp: self.completion_triggers_timestamp,
            },
        ));

        let text_operations = self.text.operations().clone();
        cx.background_executor().spawn(async move {
            let since = since.unwrap_or_default();
            operations.extend(
                text_operations
                    .iter()
                    .filter(|(_, op)| !since.observed(op.timestamp()))
                    .map(|(_, op)| proto::serialize_operation(&Operation::Buffer(op.clone()))),
            );
            operations.sort_unstable_by_key(proto::lamport_timestamp_for_operation);
            operations
        })
    }

    /// Assign a language to the buffer, returning the buffer.
    pub fn with_language(mut self, language: Arc<Language>, cx: &mut ModelContext<Self>) -> Self {
        self.set_language(Some(language), cx);
        self
    }

    /// Returns the [Capability] of this buffer.
    pub fn capability(&self) -> Capability {
        self.capability
    }

    /// Whether this buffer can only be read.
    pub fn read_only(&self) -> bool {
        self.capability == Capability::ReadOnly
    }

    /// Builds a [Buffer] with the given underlying [TextBuffer], diff base, [File] and [Capability].
    pub fn build(
        buffer: TextBuffer,
        diff_base: Option<String>,
        file: Option<Arc<dyn File>>,
        capability: Capability,
    ) -> Self {
        let saved_mtime = if let Some(file) = file.as_ref() {
            file.mtime()
        } else {
            UNIX_EPOCH
        };

        Self {
            saved_mtime,
            saved_version: buffer.version(),
            file_fingerprint: buffer.as_rope().fingerprint(),
            reload_task: None,
            transaction_depth: 0,
            was_dirty_before_starting_transaction: None,
            text: buffer,
            diff_base,
            git_diff: git::diff::BufferDiff::new(),
            file,
            capability,
            syntax_map: Mutex::new(SyntaxMap::new()),
            parsing_in_background: false,
            parse_count: 0,
            sync_parse_timeout: Duration::from_millis(1),
            autoindent_requests: Default::default(),
            pending_autoindent: Default::default(),
            language: None,
            remote_selections: Default::default(),
            selections_update_count: 0,
            diagnostics: Default::default(),
            diagnostics_update_count: 0,
            diagnostics_timestamp: Default::default(),
            file_update_count: 0,
            git_diff_update_count: 0,
            completion_triggers: Default::default(),
            completion_triggers_timestamp: Default::default(),
            deferred_ops: OperationQueue::new(),
        }
    }

    /// Retrieve a snapshot of the buffer's current state. This is computationally
    /// cheap, and allows reading from the buffer on a background thread.
    pub fn snapshot(&self) -> BufferSnapshot {
        let text = self.text.snapshot();
        let mut syntax_map = self.syntax_map.lock();
        syntax_map.interpolate(&text);
        let syntax = syntax_map.snapshot();

        BufferSnapshot {
            text,
            syntax,
            git_diff: self.git_diff.clone(),
            file: self.file.clone(),
            remote_selections: self.remote_selections.clone(),
            diagnostics: self.diagnostics.clone(),
            diagnostics_update_count: self.diagnostics_update_count,
            file_update_count: self.file_update_count,
            git_diff_update_count: self.git_diff_update_count,
            language: self.language.clone(),
            parse_count: self.parse_count,
            selections_update_count: self.selections_update_count,
        }
    }

    pub(crate) fn as_text_snapshot(&self) -> &text::BufferSnapshot {
        &self.text
    }

    /// Retrieve a snapshot of the buffer's raw text, without any
    /// language-related state like the syntax tree or diagnostics.
    pub fn text_snapshot(&self) -> text::BufferSnapshot {
        self.text.snapshot()
    }

    /// The file associated with the buffer, if any.
    pub fn file(&self) -> Option<&Arc<dyn File>> {
        self.file.as_ref()
    }

    /// The version of the buffer that was last saved or reloaded from disk.
    pub fn saved_version(&self) -> &clock::Global {
        &self.saved_version
    }

    pub fn saved_version_fingerprint(&self) -> RopeFingerprint {
        self.file_fingerprint
    }

    /// The mtime of the buffer's file when the buffer was last saved or reloaded from disk.
    pub fn saved_mtime(&self) -> SystemTime {
        self.saved_mtime
    }

    /// Assign a language to the buffer.
    pub fn set_language(&mut self, language: Option<Arc<Language>>, cx: &mut ModelContext<Self>) {
        self.syntax_map.lock().clear();
        self.language = language;
        self.reparse(cx);
        cx.emit(Event::LanguageChanged);
    }

    /// Assign a language registry to the buffer. This allows the buffer to retrieve
    /// other languages if parts of the buffer are written in different languages.
    pub fn set_language_registry(&mut self, language_registry: Arc<LanguageRegistry>) {
        self.syntax_map
            .lock()
            .set_language_registry(language_registry);
    }

<<<<<<< HEAD
    /// This method is called to signal that the buffer has been saved.
=======
    pub fn set_capability(&mut self, capability: Capability, cx: &mut ModelContext<Self>) {
        self.capability = capability;
        cx.emit(Event::CapabilityChanged)
    }

>>>>>>> 7860372b
    pub fn did_save(
        &mut self,
        version: clock::Global,
        fingerprint: RopeFingerprint,
        mtime: SystemTime,
        cx: &mut ModelContext<Self>,
    ) {
        self.saved_version = version;
        self.file_fingerprint = fingerprint;
        self.saved_mtime = mtime;
        cx.emit(Event::Saved);
        cx.notify();
    }

    /// Reloads the contents of the buffer from disk.
    pub fn reload(
        &mut self,
        cx: &mut ModelContext<Self>,
    ) -> oneshot::Receiver<Option<Transaction>> {
        let (tx, rx) = futures::channel::oneshot::channel();
        let prev_version = self.text.version();
        self.reload_task = Some(cx.spawn(|this, mut cx| async move {
            let Some((new_mtime, new_text)) = this.update(&mut cx, |this, cx| {
                let file = this.file.as_ref()?.as_local()?;
                Some((file.mtime(), file.load(cx)))
            })?
            else {
                return Ok(());
            };

            let new_text = new_text.await?;
            let diff = this
                .update(&mut cx, |this, cx| this.diff(new_text.clone(), cx))?
                .await;
            this.update(&mut cx, |this, cx| {
                if this.version() == diff.base_version {
                    this.finalize_last_transaction();
                    this.apply_diff(diff, cx);
                    tx.send(this.finalize_last_transaction().cloned()).ok();

                    this.did_reload(
                        this.version(),
                        this.as_rope().fingerprint(),
                        this.line_ending(),
                        new_mtime,
                        cx,
                    );
                } else {
                    this.did_reload(
                        prev_version,
                        Rope::text_fingerprint(&new_text),
                        this.line_ending(),
                        this.saved_mtime,
                        cx,
                    );
                }

                this.reload_task.take();
            })
        }));
        rx
    }

    /// This method is called to signal that the buffer has been reloaded.
    pub fn did_reload(
        &mut self,
        version: clock::Global,
        fingerprint: RopeFingerprint,
        line_ending: LineEnding,
        mtime: SystemTime,
        cx: &mut ModelContext<Self>,
    ) {
        self.saved_version = version;
        self.file_fingerprint = fingerprint;
        self.text.set_line_ending(line_ending);
        self.saved_mtime = mtime;
        if let Some(file) = self.file.as_ref().and_then(|f| f.as_local()) {
            file.buffer_reloaded(
                self.remote_id(),
                &self.saved_version,
                self.file_fingerprint,
                self.line_ending(),
                self.saved_mtime,
                cx,
            );
        }
        cx.emit(Event::Reloaded);
        cx.notify();
    }

    /// Updates the [File] backing this buffer. This should be called when
    /// the file has changed or has been deleted.
    pub fn file_updated(&mut self, new_file: Arc<dyn File>, cx: &mut ModelContext<Self>) {
        let mut file_changed = false;

        if let Some(old_file) = self.file.as_ref() {
            if new_file.path() != old_file.path() {
                file_changed = true;
            }

            if new_file.is_deleted() {
                if !old_file.is_deleted() {
                    file_changed = true;
                    if !self.is_dirty() {
                        cx.emit(Event::DirtyChanged);
                    }
                }
            } else {
                let new_mtime = new_file.mtime();
                if new_mtime != old_file.mtime() {
                    file_changed = true;

                    if !self.is_dirty() {
                        self.reload(cx).close();
                    }
                }
            }
        } else {
            file_changed = true;
        };

        self.file = Some(new_file);
        if file_changed {
            self.file_update_count += 1;
            cx.emit(Event::FileHandleChanged);
            cx.notify();
        }
    }

    /// Returns the current diff base, see [Buffer::set_diff_base].
    pub fn diff_base(&self) -> Option<&str> {
        self.diff_base.as_deref()
    }

    /// Sets the text that will be used to compute a Git diff
    /// against the buffer text.
    pub fn set_diff_base(&mut self, diff_base: Option<String>, cx: &mut ModelContext<Self>) {
        self.diff_base = diff_base;
        self.git_diff_recalc(cx);
        cx.emit(Event::DiffBaseChanged);
    }

    /// Recomputes the Git diff status.
    pub fn git_diff_recalc(&mut self, cx: &mut ModelContext<Self>) -> Option<Task<()>> {
        let diff_base = self.diff_base.clone()?; // TODO: Make this an Arc
        let snapshot = self.snapshot();

        let mut diff = self.git_diff.clone();
        let diff = cx.background_executor().spawn(async move {
            diff.update(&diff_base, &snapshot).await;
            diff
        });

        Some(cx.spawn(|this, mut cx| async move {
            let buffer_diff = diff.await;
            this.update(&mut cx, |this, _| {
                this.git_diff = buffer_diff;
                this.git_diff_update_count += 1;
            })
            .ok();
        }))
    }

    /// Returns the primary [Language] assigned to this [Buffer].
    pub fn language(&self) -> Option<&Arc<Language>> {
        self.language.as_ref()
    }

    /// Returns the [Language] at the given location.
    pub fn language_at<D: ToOffset>(&self, position: D) -> Option<Arc<Language>> {
        let offset = position.to_offset(self);
        self.syntax_map
            .lock()
            .layers_for_range(offset..offset, &self.text)
            .last()
            .map(|info| info.language.clone())
            .or_else(|| self.language.clone())
    }

    /// The number of times the buffer was parsed.
    pub fn parse_count(&self) -> usize {
        self.parse_count
    }

    /// The number of times selections were updated.
    pub fn selections_update_count(&self) -> usize {
        self.selections_update_count
    }

    /// The number of times diagnostics were updated.
    pub fn diagnostics_update_count(&self) -> usize {
        self.diagnostics_update_count
    }

    /// The number of times the underlying file was updated.
    pub fn file_update_count(&self) -> usize {
        self.file_update_count
    }

    /// The number of times the git diff status was updated.
    pub fn git_diff_update_count(&self) -> usize {
        self.git_diff_update_count
    }

    /// Whether the buffer is being parsed in the background.
    #[cfg(any(test, feature = "test-support"))]
    pub fn is_parsing(&self) -> bool {
        self.parsing_in_background
    }

    pub fn contains_unknown_injections(&self) -> bool {
        self.syntax_map.lock().contains_unknown_injections()
    }

    #[cfg(test)]
    pub fn set_sync_parse_timeout(&mut self, timeout: Duration) {
        self.sync_parse_timeout = timeout;
    }

    /// Called after an edit to synchronize the buffer's main parse tree with
    /// the buffer's new underlying state.
    ///
    /// Locks the syntax map and interpolates the edits since the last reparse
    /// into the foreground syntax tree.
    ///
    /// Then takes a stable snapshot of the syntax map before unlocking it.
    /// The snapshot with the interpolated edits is sent to a background thread,
    /// where we ask Tree-sitter to perform an incremental parse.
    ///
    /// Meanwhile, in the foreground, we block the main thread for up to 1ms
    /// waiting on the parse to complete. As soon as it completes, we proceed
    /// synchronously, unless a 1ms timeout elapses.
    ///
    /// If we time out waiting on the parse, we spawn a second task waiting
    /// until the parse does complete and return with the interpolated tree still
    /// in the foreground. When the background parse completes, call back into
    /// the main thread and assign the foreground parse state.
    ///
    /// If the buffer or grammar changed since the start of the background parse,
    /// initiate an additional reparse recursively. To avoid concurrent parses
    /// for the same buffer, we only initiate a new parse if we are not already
    /// parsing in the background.
    pub fn reparse(&mut self, cx: &mut ModelContext<Self>) {
        if self.parsing_in_background {
            return;
        }
        let language = if let Some(language) = self.language.clone() {
            language
        } else {
            return;
        };

        let text = self.text_snapshot();
        let parsed_version = self.version();

        let mut syntax_map = self.syntax_map.lock();
        syntax_map.interpolate(&text);
        let language_registry = syntax_map.language_registry();
        let mut syntax_snapshot = syntax_map.snapshot();
        drop(syntax_map);

        let parse_task = cx.background_executor().spawn({
            let language = language.clone();
            let language_registry = language_registry.clone();
            async move {
                syntax_snapshot.reparse(&text, language_registry, language);
                syntax_snapshot
            }
        });

        match cx
            .background_executor()
            .block_with_timeout(self.sync_parse_timeout, parse_task)
        {
            Ok(new_syntax_snapshot) => {
                self.did_finish_parsing(new_syntax_snapshot, cx);
                return;
            }
            Err(parse_task) => {
                self.parsing_in_background = true;
                cx.spawn(move |this, mut cx| async move {
                    let new_syntax_map = parse_task.await;
                    this.update(&mut cx, move |this, cx| {
                        let grammar_changed =
                            this.language.as_ref().map_or(true, |current_language| {
                                !Arc::ptr_eq(&language, current_language)
                            });
                        let language_registry_changed = new_syntax_map
                            .contains_unknown_injections()
                            && language_registry.map_or(false, |registry| {
                                registry.version() != new_syntax_map.language_registry_version()
                            });
                        let parse_again = language_registry_changed
                            || grammar_changed
                            || this.version.changed_since(&parsed_version);
                        this.did_finish_parsing(new_syntax_map, cx);
                        this.parsing_in_background = false;
                        if parse_again {
                            this.reparse(cx);
                        }
                    })
                    .ok();
                })
                .detach();
            }
        }
    }

    fn did_finish_parsing(&mut self, syntax_snapshot: SyntaxSnapshot, cx: &mut ModelContext<Self>) {
        self.parse_count += 1;
        self.syntax_map.lock().did_parse(syntax_snapshot);
        self.request_autoindent(cx);
        cx.emit(Event::Reparsed);
        cx.notify();
    }

    /// Assign to the buffer a set of diagnostics created by a given language server.
    pub fn update_diagnostics(
        &mut self,
        server_id: LanguageServerId,
        diagnostics: DiagnosticSet,
        cx: &mut ModelContext<Self>,
    ) {
        let lamport_timestamp = self.text.lamport_clock.tick();
        let op = Operation::UpdateDiagnostics {
            server_id,
            diagnostics: diagnostics.iter().cloned().collect(),
            lamport_timestamp,
        };
        self.apply_diagnostic_update(server_id, diagnostics, lamport_timestamp, cx);
        self.send_operation(op, cx);
    }

    fn request_autoindent(&mut self, cx: &mut ModelContext<Self>) {
        if let Some(indent_sizes) = self.compute_autoindents() {
            let indent_sizes = cx.background_executor().spawn(indent_sizes);
            match cx
                .background_executor()
                .block_with_timeout(Duration::from_micros(500), indent_sizes)
            {
                Ok(indent_sizes) => self.apply_autoindents(indent_sizes, cx),
                Err(indent_sizes) => {
                    self.pending_autoindent = Some(cx.spawn(|this, mut cx| async move {
                        let indent_sizes = indent_sizes.await;
                        this.update(&mut cx, |this, cx| {
                            this.apply_autoindents(indent_sizes, cx);
                        })
                        .ok();
                    }));
                }
            }
        } else {
            self.autoindent_requests.clear();
        }
    }

    fn compute_autoindents(&self) -> Option<impl Future<Output = BTreeMap<u32, IndentSize>>> {
        let max_rows_between_yields = 100;
        let snapshot = self.snapshot();
        if snapshot.syntax.is_empty() || self.autoindent_requests.is_empty() {
            return None;
        }

        let autoindent_requests = self.autoindent_requests.clone();
        Some(async move {
            let mut indent_sizes = BTreeMap::new();
            for request in autoindent_requests {
                // Resolve each edited range to its row in the current buffer and in the
                // buffer before this batch of edits.
                let mut row_ranges = Vec::new();
                let mut old_to_new_rows = BTreeMap::new();
                let mut language_indent_sizes_by_new_row = Vec::new();
                for entry in &request.entries {
                    let position = entry.range.start;
                    let new_row = position.to_point(&snapshot).row;
                    let new_end_row = entry.range.end.to_point(&snapshot).row + 1;
                    language_indent_sizes_by_new_row.push((new_row, entry.indent_size));

                    if !entry.first_line_is_new {
                        let old_row = position.to_point(&request.before_edit).row;
                        old_to_new_rows.insert(old_row, new_row);
                    }
                    row_ranges.push((new_row..new_end_row, entry.original_indent_column));
                }

                // Build a map containing the suggested indentation for each of the edited lines
                // with respect to the state of the buffer before these edits. This map is keyed
                // by the rows for these lines in the current state of the buffer.
                let mut old_suggestions = BTreeMap::<u32, (IndentSize, bool)>::default();
                let old_edited_ranges =
                    contiguous_ranges(old_to_new_rows.keys().copied(), max_rows_between_yields);
                let mut language_indent_sizes = language_indent_sizes_by_new_row.iter().peekable();
                let mut language_indent_size = IndentSize::default();
                for old_edited_range in old_edited_ranges {
                    let suggestions = request
                        .before_edit
                        .suggest_autoindents(old_edited_range.clone())
                        .into_iter()
                        .flatten();
                    for (old_row, suggestion) in old_edited_range.zip(suggestions) {
                        if let Some(suggestion) = suggestion {
                            let new_row = *old_to_new_rows.get(&old_row).unwrap();

                            // Find the indent size based on the language for this row.
                            while let Some((row, size)) = language_indent_sizes.peek() {
                                if *row > new_row {
                                    break;
                                }
                                language_indent_size = *size;
                                language_indent_sizes.next();
                            }

                            let suggested_indent = old_to_new_rows
                                .get(&suggestion.basis_row)
                                .and_then(|from_row| {
                                    Some(old_suggestions.get(from_row).copied()?.0)
                                })
                                .unwrap_or_else(|| {
                                    request
                                        .before_edit
                                        .indent_size_for_line(suggestion.basis_row)
                                })
                                .with_delta(suggestion.delta, language_indent_size);
                            old_suggestions
                                .insert(new_row, (suggested_indent, suggestion.within_error));
                        }
                    }
                    yield_now().await;
                }

                // In block mode, only compute indentation suggestions for the first line
                // of each insertion. Otherwise, compute suggestions for every inserted line.
                let new_edited_row_ranges = contiguous_ranges(
                    row_ranges.iter().flat_map(|(range, _)| {
                        if request.is_block_mode {
                            range.start..range.start + 1
                        } else {
                            range.clone()
                        }
                    }),
                    max_rows_between_yields,
                );

                // Compute new suggestions for each line, but only include them in the result
                // if they differ from the old suggestion for that line.
                let mut language_indent_sizes = language_indent_sizes_by_new_row.iter().peekable();
                let mut language_indent_size = IndentSize::default();
                for new_edited_row_range in new_edited_row_ranges {
                    let suggestions = snapshot
                        .suggest_autoindents(new_edited_row_range.clone())
                        .into_iter()
                        .flatten();
                    for (new_row, suggestion) in new_edited_row_range.zip(suggestions) {
                        if let Some(suggestion) = suggestion {
                            // Find the indent size based on the language for this row.
                            while let Some((row, size)) = language_indent_sizes.peek() {
                                if *row > new_row {
                                    break;
                                }
                                language_indent_size = *size;
                                language_indent_sizes.next();
                            }

                            let suggested_indent = indent_sizes
                                .get(&suggestion.basis_row)
                                .copied()
                                .unwrap_or_else(|| {
                                    snapshot.indent_size_for_line(suggestion.basis_row)
                                })
                                .with_delta(suggestion.delta, language_indent_size);
                            if old_suggestions.get(&new_row).map_or(
                                true,
                                |(old_indentation, was_within_error)| {
                                    suggested_indent != *old_indentation
                                        && (!suggestion.within_error || *was_within_error)
                                },
                            ) {
                                indent_sizes.insert(new_row, suggested_indent);
                            }
                        }
                    }
                    yield_now().await;
                }

                // For each block of inserted text, adjust the indentation of the remaining
                // lines of the block by the same amount as the first line was adjusted.
                if request.is_block_mode {
                    for (row_range, original_indent_column) in
                        row_ranges
                            .into_iter()
                            .filter_map(|(range, original_indent_column)| {
                                if range.len() > 1 {
                                    Some((range, original_indent_column?))
                                } else {
                                    None
                                }
                            })
                    {
                        let new_indent = indent_sizes
                            .get(&row_range.start)
                            .copied()
                            .unwrap_or_else(|| snapshot.indent_size_for_line(row_range.start));
                        let delta = new_indent.len as i64 - original_indent_column as i64;
                        if delta != 0 {
                            for row in row_range.skip(1) {
                                indent_sizes.entry(row).or_insert_with(|| {
                                    let mut size = snapshot.indent_size_for_line(row);
                                    if size.kind == new_indent.kind {
                                        match delta.cmp(&0) {
                                            Ordering::Greater => size.len += delta as u32,
                                            Ordering::Less => {
                                                size.len = size.len.saturating_sub(-delta as u32)
                                            }
                                            Ordering::Equal => {}
                                        }
                                    }
                                    size
                                });
                            }
                        }
                    }
                }
            }

            indent_sizes
        })
    }

    fn apply_autoindents(
        &mut self,
        indent_sizes: BTreeMap<u32, IndentSize>,
        cx: &mut ModelContext<Self>,
    ) {
        self.autoindent_requests.clear();

        let edits: Vec<_> = indent_sizes
            .into_iter()
            .filter_map(|(row, indent_size)| {
                let current_size = indent_size_for_line(self, row);
                Self::edit_for_indent_size_adjustment(row, current_size, indent_size)
            })
            .collect();

        self.edit(edits, None, cx);
    }

    /// Create a minimal edit that will cause the the given row to be indented
    /// with the given size. After applying this edit, the length of the line
    /// will always be at least `new_size.len`.
    pub fn edit_for_indent_size_adjustment(
        row: u32,
        current_size: IndentSize,
        new_size: IndentSize,
    ) -> Option<(Range<Point>, String)> {
        if new_size.kind != current_size.kind {
            Some((
                Point::new(row, 0)..Point::new(row, current_size.len),
                iter::repeat(new_size.char())
                    .take(new_size.len as usize)
                    .collect::<String>(),
            ))
        } else {
            match new_size.len.cmp(&current_size.len) {
                Ordering::Greater => {
                    let point = Point::new(row, 0);
                    Some((
                        point..point,
                        iter::repeat(new_size.char())
                            .take((new_size.len - current_size.len) as usize)
                            .collect::<String>(),
                    ))
                }

                Ordering::Less => Some((
                    Point::new(row, 0)..Point::new(row, current_size.len - new_size.len),
                    String::new(),
                )),

                Ordering::Equal => None,
            }
        }
    }

    /// Spawns a background task that asynchronously computes a `Diff` between the buffer's text
    /// and the given new text.
    pub fn diff(&self, mut new_text: String, cx: &AppContext) -> Task<Diff> {
        let old_text = self.as_rope().clone();
        let base_version = self.version();
        cx.background_executor()
            .spawn_labeled(*BUFFER_DIFF_TASK, async move {
                let old_text = old_text.to_string();
                let line_ending = LineEnding::detect(&new_text);
                LineEnding::normalize(&mut new_text);

                let diff = TextDiff::from_chars(old_text.as_str(), new_text.as_str());
                let empty: Arc<str> = "".into();

                let mut edits = Vec::new();
                let mut old_offset = 0;
                let mut new_offset = 0;
                let mut last_edit: Option<(Range<usize>, Range<usize>)> = None;
                for change in diff.iter_all_changes().map(Some).chain([None]) {
                    if let Some(change) = &change {
                        let len = change.value().len();
                        match change.tag() {
                            ChangeTag::Equal => {
                                old_offset += len;
                                new_offset += len;
                            }
                            ChangeTag::Delete => {
                                let old_end_offset = old_offset + len;
                                if let Some((last_old_range, _)) = &mut last_edit {
                                    last_old_range.end = old_end_offset;
                                } else {
                                    last_edit =
                                        Some((old_offset..old_end_offset, new_offset..new_offset));
                                }
                                old_offset = old_end_offset;
                            }
                            ChangeTag::Insert => {
                                let new_end_offset = new_offset + len;
                                if let Some((_, last_new_range)) = &mut last_edit {
                                    last_new_range.end = new_end_offset;
                                } else {
                                    last_edit =
                                        Some((old_offset..old_offset, new_offset..new_end_offset));
                                }
                                new_offset = new_end_offset;
                            }
                        }
                    }

                    if let Some((old_range, new_range)) = &last_edit {
                        if old_offset > old_range.end
                            || new_offset > new_range.end
                            || change.is_none()
                        {
                            let text = if new_range.is_empty() {
                                empty.clone()
                            } else {
                                new_text[new_range.clone()].into()
                            };
                            edits.push((old_range.clone(), text));
                            last_edit.take();
                        }
                    }
                }

                Diff {
                    base_version,
                    line_ending,
                    edits,
                }
            })
    }

    /// Spawns a background task that searches the buffer for any whitespace
    /// at the ends of a lines, and returns a `Diff` that removes that whitespace.
    pub fn remove_trailing_whitespace(&self, cx: &AppContext) -> Task<Diff> {
        let old_text = self.as_rope().clone();
        let line_ending = self.line_ending();
        let base_version = self.version();
        cx.background_executor().spawn(async move {
            let ranges = trailing_whitespace_ranges(&old_text);
            let empty = Arc::<str>::from("");
            Diff {
                base_version,
                line_ending,
                edits: ranges
                    .into_iter()
                    .map(|range| (range, empty.clone()))
                    .collect(),
            }
        })
    }

    /// Ensures that the buffer ends with a single newline character, and
    /// no other whitespace.
    pub fn ensure_final_newline(&mut self, cx: &mut ModelContext<Self>) {
        let len = self.len();
        let mut offset = len;
        for chunk in self.as_rope().reversed_chunks_in_range(0..len) {
            let non_whitespace_len = chunk
                .trim_end_matches(|c: char| c.is_ascii_whitespace())
                .len();
            offset -= chunk.len();
            offset += non_whitespace_len;
            if non_whitespace_len != 0 {
                if offset == len - 1 && chunk.get(non_whitespace_len..) == Some("\n") {
                    return;
                }
                break;
            }
        }
        self.edit([(offset..len, "\n")], None, cx);
    }

    /// Applies a diff to the buffer. If the buffer has changed since the given diff was
    /// calculated, then adjust the diff to account for those changes, and discard any
    /// parts of the diff that conflict with those changes.
    pub fn apply_diff(&mut self, diff: Diff, cx: &mut ModelContext<Self>) -> Option<TransactionId> {
        // Check for any edits to the buffer that have occurred since this diff
        // was computed.
        let snapshot = self.snapshot();
        let mut edits_since = snapshot.edits_since::<usize>(&diff.base_version).peekable();
        let mut delta = 0;
        let adjusted_edits = diff.edits.into_iter().filter_map(|(range, new_text)| {
            while let Some(edit_since) = edits_since.peek() {
                // If the edit occurs after a diff hunk, then it does not
                // affect that hunk.
                if edit_since.old.start > range.end {
                    break;
                }
                // If the edit precedes the diff hunk, then adjust the hunk
                // to reflect the edit.
                else if edit_since.old.end < range.start {
                    delta += edit_since.new_len() as i64 - edit_since.old_len() as i64;
                    edits_since.next();
                }
                // If the edit intersects a diff hunk, then discard that hunk.
                else {
                    return None;
                }
            }

            let start = (range.start as i64 + delta) as usize;
            let end = (range.end as i64 + delta) as usize;
            Some((start..end, new_text))
        });

        self.start_transaction();
        self.text.set_line_ending(diff.line_ending);
        self.edit(adjusted_edits, None, cx);
        self.end_transaction(cx)
    }

    /// Checks if the buffer has unsaved changes.
    pub fn is_dirty(&self) -> bool {
        self.file_fingerprint != self.as_rope().fingerprint()
            || self.file.as_ref().map_or(false, |file| file.is_deleted())
    }

    /// Checks if the buffer and its file have both changed since the buffer
    /// was last saved or reloaded.
    pub fn has_conflict(&self) -> bool {
        self.file_fingerprint != self.as_rope().fingerprint()
            && self
                .file
                .as_ref()
                .map_or(false, |file| file.mtime() > self.saved_mtime)
    }

    /// Gets a [`Subscription`] that tracks all of the changes to the buffer's text.
    pub fn subscribe(&mut self) -> Subscription {
        self.text.subscribe()
    }

    /// Starts a transaction, if one is not already in-progress. When undoing or
    /// redoing edits, all of the edits performed within a transaction are undone
    /// or redone together.
    pub fn start_transaction(&mut self) -> Option<TransactionId> {
        self.start_transaction_at(Instant::now())
    }

    /// Starts a transaction, providing the current time. Subsequent transactions
    /// that occur within a short period of time will be grouped together. This
    /// is controlled by the buffer's undo grouping duration.
    ///
    /// See [`Buffer::set_group_interval`].
    pub fn start_transaction_at(&mut self, now: Instant) -> Option<TransactionId> {
        self.transaction_depth += 1;
        if self.was_dirty_before_starting_transaction.is_none() {
            self.was_dirty_before_starting_transaction = Some(self.is_dirty());
        }
        self.text.start_transaction_at(now)
    }

    /// Terminates the current transaction, if this is the outermost transaction.
    pub fn end_transaction(&mut self, cx: &mut ModelContext<Self>) -> Option<TransactionId> {
        self.end_transaction_at(Instant::now(), cx)
    }

    /// Terminates the current transaction, providing the current time. Subsequent transactions
    /// that occur within a short period of time will be grouped together. This
    /// is controlled by the buffer's undo grouping duration.
    ///
    /// See [`Buffer::set_group_interval`].
    pub fn end_transaction_at(
        &mut self,
        now: Instant,
        cx: &mut ModelContext<Self>,
    ) -> Option<TransactionId> {
        assert!(self.transaction_depth > 0);
        self.transaction_depth -= 1;
        let was_dirty = if self.transaction_depth == 0 {
            self.was_dirty_before_starting_transaction.take().unwrap()
        } else {
            false
        };
        if let Some((transaction_id, start_version)) = self.text.end_transaction_at(now) {
            self.did_edit(&start_version, was_dirty, cx);
            Some(transaction_id)
        } else {
            None
        }
    }

    /// Manually add a transaction to the buffer's undo history.
    pub fn push_transaction(&mut self, transaction: Transaction, now: Instant) {
        self.text.push_transaction(transaction, now);
    }

    /// Prevent the last transaction from being grouped with any subsequent transactions,
    /// even if they occur with the buffer's undo grouping duration.
    pub fn finalize_last_transaction(&mut self) -> Option<&Transaction> {
        self.text.finalize_last_transaction()
    }

    /// Manually group all changes since a given transaction.
    pub fn group_until_transaction(&mut self, transaction_id: TransactionId) {
        self.text.group_until_transaction(transaction_id);
    }

    /// Manually remove a transaction from the buffer's undo history
    pub fn forget_transaction(&mut self, transaction_id: TransactionId) {
        self.text.forget_transaction(transaction_id);
    }

    /// Manually merge two adjacent transactions in the buffer's undo history.
    pub fn merge_transactions(&mut self, transaction: TransactionId, destination: TransactionId) {
        self.text.merge_transactions(transaction, destination);
    }

    /// Waits for the buffer to receive operations with the given timestamps.
    pub fn wait_for_edits(
        &mut self,
        edit_ids: impl IntoIterator<Item = clock::Lamport>,
    ) -> impl Future<Output = Result<()>> {
        self.text.wait_for_edits(edit_ids)
    }

    /// Waits for the buffer to receive the operations necessary for resolving the given anchors.
    pub fn wait_for_anchors(
        &mut self,
        anchors: impl IntoIterator<Item = Anchor>,
    ) -> impl 'static + Future<Output = Result<()>> {
        self.text.wait_for_anchors(anchors)
    }

    /// Waits for the buffer to receive operations up to the given version.
    pub fn wait_for_version(&mut self, version: clock::Global) -> impl Future<Output = Result<()>> {
        self.text.wait_for_version(version)
    }

    /// Forces all futures returned by [`Buffer::wait_for_version`], [`Buffer::wait_for_edits`], or
    /// [`Buffer::wait_for_version`] to resolve with an error.
    pub fn give_up_waiting(&mut self) {
        self.text.give_up_waiting();
    }

    /// Stores a set of selections that should be broadcasted to all of the buffer's replicas.
    pub fn set_active_selections(
        &mut self,
        selections: Arc<[Selection<Anchor>]>,
        line_mode: bool,
        cursor_shape: CursorShape,
        cx: &mut ModelContext<Self>,
    ) {
        let lamport_timestamp = self.text.lamport_clock.tick();
        self.remote_selections.insert(
            self.text.replica_id(),
            SelectionSet {
                selections: selections.clone(),
                lamport_timestamp,
                line_mode,
                cursor_shape,
            },
        );
        self.send_operation(
            Operation::UpdateSelections {
                selections,
                line_mode,
                lamport_timestamp,
                cursor_shape,
            },
            cx,
        );
    }

    /// Clears the selections, so that other replicas of the buffer do not see any selections for
    /// this replica.
    pub fn remove_active_selections(&mut self, cx: &mut ModelContext<Self>) {
        if self
            .remote_selections
            .get(&self.text.replica_id())
            .map_or(true, |set| !set.selections.is_empty())
        {
            self.set_active_selections(Arc::from([]), false, Default::default(), cx);
        }
    }

    /// Replaces the buffer's entire text.
    pub fn set_text<T>(&mut self, text: T, cx: &mut ModelContext<Self>) -> Option<clock::Lamport>
    where
        T: Into<Arc<str>>,
    {
        self.autoindent_requests.clear();
        self.edit([(0..self.len(), text)], None, cx)
    }

    /// Applies the given edits to the buffer. Each edit is specified as a range of text to
    /// delete, and a string of text to insert at that location.
    ///
    /// If an [`AutoindentMode`] is provided, then the buffer will enqueue an auto-indent
    /// request for the edited ranges, which will be processed when the buffer finishes
    /// parsing.
    ///
    /// Parsing takes place at the end of a transaction, and may compute synchronously
    /// or asynchronously, depending on the changes.
    pub fn edit<I, S, T>(
        &mut self,
        edits_iter: I,
        autoindent_mode: Option<AutoindentMode>,
        cx: &mut ModelContext<Self>,
    ) -> Option<clock::Lamport>
    where
        I: IntoIterator<Item = (Range<S>, T)>,
        S: ToOffset,
        T: Into<Arc<str>>,
    {
        // Skip invalid edits and coalesce contiguous ones.
        let mut edits: Vec<(Range<usize>, Arc<str>)> = Vec::new();
        for (range, new_text) in edits_iter {
            let mut range = range.start.to_offset(self)..range.end.to_offset(self);
            if range.start > range.end {
                mem::swap(&mut range.start, &mut range.end);
            }
            let new_text = new_text.into();
            if !new_text.is_empty() || !range.is_empty() {
                if let Some((prev_range, prev_text)) = edits.last_mut() {
                    if prev_range.end >= range.start {
                        prev_range.end = cmp::max(prev_range.end, range.end);
                        *prev_text = format!("{prev_text}{new_text}").into();
                    } else {
                        edits.push((range, new_text));
                    }
                } else {
                    edits.push((range, new_text));
                }
            }
        }
        if edits.is_empty() {
            return None;
        }

        self.start_transaction();
        self.pending_autoindent.take();
        let autoindent_request = autoindent_mode
            .and_then(|mode| self.language.as_ref().map(|_| (self.snapshot(), mode)));

        let edit_operation = self.text.edit(edits.iter().cloned());
        let edit_id = edit_operation.timestamp();

        if let Some((before_edit, mode)) = autoindent_request {
            let mut delta = 0isize;
            let entries = edits
                .into_iter()
                .enumerate()
                .zip(&edit_operation.as_edit().unwrap().new_text)
                .map(|((ix, (range, _)), new_text)| {
                    let new_text_length = new_text.len();
                    let old_start = range.start.to_point(&before_edit);
                    let new_start = (delta + range.start as isize) as usize;
                    delta += new_text_length as isize - (range.end as isize - range.start as isize);

                    let mut range_of_insertion_to_indent = 0..new_text_length;
                    let mut first_line_is_new = false;
                    let mut original_indent_column = None;

                    // When inserting an entire line at the beginning of an existing line,
                    // treat the insertion as new.
                    if new_text.contains('\n')
                        && old_start.column <= before_edit.indent_size_for_line(old_start.row).len
                    {
                        first_line_is_new = true;
                    }

                    // When inserting text starting with a newline, avoid auto-indenting the
                    // previous line.
                    if new_text.starts_with('\n') {
                        range_of_insertion_to_indent.start += 1;
                        first_line_is_new = true;
                    }

                    // Avoid auto-indenting after the insertion.
                    if let AutoindentMode::Block {
                        original_indent_columns,
                    } = &mode
                    {
                        original_indent_column =
                            Some(original_indent_columns.get(ix).copied().unwrap_or_else(|| {
                                indent_size_for_text(
                                    new_text[range_of_insertion_to_indent.clone()].chars(),
                                )
                                .len
                            }));
                        if new_text[range_of_insertion_to_indent.clone()].ends_with('\n') {
                            range_of_insertion_to_indent.end -= 1;
                        }
                    }

                    AutoindentRequestEntry {
                        first_line_is_new,
                        original_indent_column,
                        indent_size: before_edit.language_indent_size_at(range.start, cx),
                        range: self.anchor_before(new_start + range_of_insertion_to_indent.start)
                            ..self.anchor_after(new_start + range_of_insertion_to_indent.end),
                    }
                })
                .collect();

            self.autoindent_requests.push(Arc::new(AutoindentRequest {
                before_edit,
                entries,
                is_block_mode: matches!(mode, AutoindentMode::Block { .. }),
            }));
        }

        self.end_transaction(cx);
        self.send_operation(Operation::Buffer(edit_operation), cx);
        Some(edit_id)
    }

    fn did_edit(
        &mut self,
        old_version: &clock::Global,
        was_dirty: bool,
        cx: &mut ModelContext<Self>,
    ) {
        if self.edits_since::<usize>(old_version).next().is_none() {
            return;
        }

        self.reparse(cx);

        cx.emit(Event::Edited);
        if was_dirty != self.is_dirty() {
            cx.emit(Event::DirtyChanged);
        }
        cx.notify();
    }

    /// Applies the given remote operations to the buffer.
    pub fn apply_ops<I: IntoIterator<Item = Operation>>(
        &mut self,
        ops: I,
        cx: &mut ModelContext<Self>,
    ) -> Result<()> {
        self.pending_autoindent.take();
        let was_dirty = self.is_dirty();
        let old_version = self.version.clone();
        let mut deferred_ops = Vec::new();
        let buffer_ops = ops
            .into_iter()
            .filter_map(|op| match op {
                Operation::Buffer(op) => Some(op),
                _ => {
                    if self.can_apply_op(&op) {
                        self.apply_op(op, cx);
                    } else {
                        deferred_ops.push(op);
                    }
                    None
                }
            })
            .collect::<Vec<_>>();
        self.text.apply_ops(buffer_ops)?;
        self.deferred_ops.insert(deferred_ops);
        self.flush_deferred_ops(cx);
        self.did_edit(&old_version, was_dirty, cx);
        // Notify independently of whether the buffer was edited as the operations could include a
        // selection update.
        cx.notify();
        Ok(())
    }

    fn flush_deferred_ops(&mut self, cx: &mut ModelContext<Self>) {
        let mut deferred_ops = Vec::new();
        for op in self.deferred_ops.drain().iter().cloned() {
            if self.can_apply_op(&op) {
                self.apply_op(op, cx);
            } else {
                deferred_ops.push(op);
            }
        }
        self.deferred_ops.insert(deferred_ops);
    }

    fn can_apply_op(&self, operation: &Operation) -> bool {
        match operation {
            Operation::Buffer(_) => {
                unreachable!("buffer operations should never be applied at this layer")
            }
            Operation::UpdateDiagnostics {
                diagnostics: diagnostic_set,
                ..
            } => diagnostic_set.iter().all(|diagnostic| {
                self.text.can_resolve(&diagnostic.range.start)
                    && self.text.can_resolve(&diagnostic.range.end)
            }),
            Operation::UpdateSelections { selections, .. } => selections
                .iter()
                .all(|s| self.can_resolve(&s.start) && self.can_resolve(&s.end)),
            Operation::UpdateCompletionTriggers { .. } => true,
        }
    }

    fn apply_op(&mut self, operation: Operation, cx: &mut ModelContext<Self>) {
        match operation {
            Operation::Buffer(_) => {
                unreachable!("buffer operations should never be applied at this layer")
            }
            Operation::UpdateDiagnostics {
                server_id,
                diagnostics: diagnostic_set,
                lamport_timestamp,
            } => {
                let snapshot = self.snapshot();
                self.apply_diagnostic_update(
                    server_id,
                    DiagnosticSet::from_sorted_entries(diagnostic_set.iter().cloned(), &snapshot),
                    lamport_timestamp,
                    cx,
                );
            }
            Operation::UpdateSelections {
                selections,
                lamport_timestamp,
                line_mode,
                cursor_shape,
            } => {
                if let Some(set) = self.remote_selections.get(&lamport_timestamp.replica_id) {
                    if set.lamport_timestamp > lamport_timestamp {
                        return;
                    }
                }

                self.remote_selections.insert(
                    lamport_timestamp.replica_id,
                    SelectionSet {
                        selections,
                        lamport_timestamp,
                        line_mode,
                        cursor_shape,
                    },
                );
                self.text.lamport_clock.observe(lamport_timestamp);
                self.selections_update_count += 1;
            }
            Operation::UpdateCompletionTriggers {
                triggers,
                lamport_timestamp,
            } => {
                self.completion_triggers = triggers;
                self.text.lamport_clock.observe(lamport_timestamp);
            }
        }
    }

    fn apply_diagnostic_update(
        &mut self,
        server_id: LanguageServerId,
        diagnostics: DiagnosticSet,
        lamport_timestamp: clock::Lamport,
        cx: &mut ModelContext<Self>,
    ) {
        if lamport_timestamp > self.diagnostics_timestamp {
            let ix = self.diagnostics.binary_search_by_key(&server_id, |e| e.0);
            if diagnostics.len() == 0 {
                if let Ok(ix) = ix {
                    self.diagnostics.remove(ix);
                }
            } else {
                match ix {
                    Err(ix) => self.diagnostics.insert(ix, (server_id, diagnostics)),
                    Ok(ix) => self.diagnostics[ix].1 = diagnostics,
                };
            }
            self.diagnostics_timestamp = lamport_timestamp;
            self.diagnostics_update_count += 1;
            self.text.lamport_clock.observe(lamport_timestamp);
            cx.notify();
            cx.emit(Event::DiagnosticsUpdated);
        }
    }

    fn send_operation(&mut self, operation: Operation, cx: &mut ModelContext<Self>) {
        cx.emit(Event::Operation(operation));
    }

    /// Removes the selections for a given peer.
    pub fn remove_peer(&mut self, replica_id: ReplicaId, cx: &mut ModelContext<Self>) {
        self.remote_selections.remove(&replica_id);
        cx.notify();
    }

    /// Undoes the most recent transaction.
    pub fn undo(&mut self, cx: &mut ModelContext<Self>) -> Option<TransactionId> {
        let was_dirty = self.is_dirty();
        let old_version = self.version.clone();

        if let Some((transaction_id, operation)) = self.text.undo() {
            self.send_operation(Operation::Buffer(operation), cx);
            self.did_edit(&old_version, was_dirty, cx);
            Some(transaction_id)
        } else {
            None
        }
    }

    /// Manually undoes a specific transaction in the buffer's undo history.
    pub fn undo_transaction(
        &mut self,
        transaction_id: TransactionId,
        cx: &mut ModelContext<Self>,
    ) -> bool {
        let was_dirty = self.is_dirty();
        let old_version = self.version.clone();
        if let Some(operation) = self.text.undo_transaction(transaction_id) {
            self.send_operation(Operation::Buffer(operation), cx);
            self.did_edit(&old_version, was_dirty, cx);
            true
        } else {
            false
        }
    }

    /// Manually undoes all changes after a given transaction in the buffer's undo history.
    pub fn undo_to_transaction(
        &mut self,
        transaction_id: TransactionId,
        cx: &mut ModelContext<Self>,
    ) -> bool {
        let was_dirty = self.is_dirty();
        let old_version = self.version.clone();

        let operations = self.text.undo_to_transaction(transaction_id);
        let undone = !operations.is_empty();
        for operation in operations {
            self.send_operation(Operation::Buffer(operation), cx);
        }
        if undone {
            self.did_edit(&old_version, was_dirty, cx)
        }
        undone
    }

    /// Manually redoes a specific transaction in the buffer's redo history.
    pub fn redo(&mut self, cx: &mut ModelContext<Self>) -> Option<TransactionId> {
        let was_dirty = self.is_dirty();
        let old_version = self.version.clone();

        if let Some((transaction_id, operation)) = self.text.redo() {
            self.send_operation(Operation::Buffer(operation), cx);
            self.did_edit(&old_version, was_dirty, cx);
            Some(transaction_id)
        } else {
            None
        }
    }

    /// Manually undoes all changes until a given transaction in the buffer's redo history.
    pub fn redo_to_transaction(
        &mut self,
        transaction_id: TransactionId,
        cx: &mut ModelContext<Self>,
    ) -> bool {
        let was_dirty = self.is_dirty();
        let old_version = self.version.clone();

        let operations = self.text.redo_to_transaction(transaction_id);
        let redone = !operations.is_empty();
        for operation in operations {
            self.send_operation(Operation::Buffer(operation), cx);
        }
        if redone {
            self.did_edit(&old_version, was_dirty, cx)
        }
        redone
    }

    /// Override current completion triggers with the user-provided completion triggers.
    pub fn set_completion_triggers(&mut self, triggers: Vec<String>, cx: &mut ModelContext<Self>) {
        self.completion_triggers = triggers.clone();
        self.completion_triggers_timestamp = self.text.lamport_clock.tick();
        self.send_operation(
            Operation::UpdateCompletionTriggers {
                triggers,
                lamport_timestamp: self.completion_triggers_timestamp,
            },
            cx,
        );
        cx.notify();
    }

    /// Returns a list of strings which trigger a completion menu for this language.
    /// Usually this is driven by LSP server which returns a list of trigger characters for completions.
    pub fn completion_triggers(&self) -> &[String] {
        &self.completion_triggers
    }
}

#[doc(hidden)]
#[cfg(any(test, feature = "test-support"))]
impl Buffer {
    pub fn edit_via_marked_text(
        &mut self,
        marked_string: &str,
        autoindent_mode: Option<AutoindentMode>,
        cx: &mut ModelContext<Self>,
    ) {
        let edits = self.edits_for_marked_text(marked_string);
        self.edit(edits, autoindent_mode, cx);
    }

    pub fn set_group_interval(&mut self, group_interval: Duration) {
        self.text.set_group_interval(group_interval);
    }

    pub fn randomly_edit<T>(
        &mut self,
        rng: &mut T,
        old_range_count: usize,
        cx: &mut ModelContext<Self>,
    ) where
        T: rand::Rng,
    {
        let mut edits: Vec<(Range<usize>, String)> = Vec::new();
        let mut last_end = None;
        for _ in 0..old_range_count {
            if last_end.map_or(false, |last_end| last_end >= self.len()) {
                break;
            }

            let new_start = last_end.map_or(0, |last_end| last_end + 1);
            let mut range = self.random_byte_range(new_start, rng);
            if rng.gen_bool(0.2) {
                mem::swap(&mut range.start, &mut range.end);
            }
            last_end = Some(range.end);

            let new_text_len = rng.gen_range(0..10);
            let new_text: String = RandomCharIter::new(&mut *rng).take(new_text_len).collect();

            edits.push((range, new_text));
        }
        log::info!("mutating buffer {} with {:?}", self.replica_id(), edits);
        self.edit(edits, None, cx);
    }

    pub fn randomly_undo_redo(&mut self, rng: &mut impl rand::Rng, cx: &mut ModelContext<Self>) {
        let was_dirty = self.is_dirty();
        let old_version = self.version.clone();

        let ops = self.text.randomly_undo_redo(rng);
        if !ops.is_empty() {
            for op in ops {
                self.send_operation(Operation::Buffer(op), cx);
                self.did_edit(&old_version, was_dirty, cx);
            }
        }
    }
}

impl EventEmitter<Event> for Buffer {}

impl Deref for Buffer {
    type Target = TextBuffer;

    fn deref(&self) -> &Self::Target {
        &self.text
    }
}

impl BufferSnapshot {
    /// Returns [`IndentSize`] for a given line that respects user settings and /// language preferences.
    pub fn indent_size_for_line(&self, row: u32) -> IndentSize {
        indent_size_for_line(self, row)
    }
    /// Returns [`IndentSize`] for a given position that respects user settings
    /// and language preferences.
    pub fn language_indent_size_at<T: ToOffset>(&self, position: T, cx: &AppContext) -> IndentSize {
        let settings = language_settings(self.language_at(position), self.file(), cx);
        if settings.hard_tabs {
            IndentSize::tab()
        } else {
            IndentSize::spaces(settings.tab_size.get())
        }
    }

    /// Retrieve the suggested indent size for all of the given rows. The unit of indentation
    /// is passed in as `single_indent_size`.
    pub fn suggested_indents(
        &self,
        rows: impl Iterator<Item = u32>,
        single_indent_size: IndentSize,
    ) -> BTreeMap<u32, IndentSize> {
        let mut result = BTreeMap::new();

        for row_range in contiguous_ranges(rows, 10) {
            let suggestions = match self.suggest_autoindents(row_range.clone()) {
                Some(suggestions) => suggestions,
                _ => break,
            };

            for (row, suggestion) in row_range.zip(suggestions) {
                let indent_size = if let Some(suggestion) = suggestion {
                    result
                        .get(&suggestion.basis_row)
                        .copied()
                        .unwrap_or_else(|| self.indent_size_for_line(suggestion.basis_row))
                        .with_delta(suggestion.delta, single_indent_size)
                } else {
                    self.indent_size_for_line(row)
                };

                result.insert(row, indent_size);
            }
        }

        result
    }

    fn suggest_autoindents(
        &self,
        row_range: Range<u32>,
    ) -> Option<impl Iterator<Item = Option<IndentSuggestion>> + '_> {
        let config = &self.language.as_ref()?.config;
        let prev_non_blank_row = self.prev_non_blank_row(row_range.start);

        // Find the suggested indentation ranges based on the syntax tree.
        let start = Point::new(prev_non_blank_row.unwrap_or(row_range.start), 0);
        let end = Point::new(row_range.end, 0);
        let range = (start..end).to_offset(&self.text);
        let mut matches = self.syntax.matches(range.clone(), &self.text, |grammar| {
            Some(&grammar.indents_config.as_ref()?.query)
        });
        let indent_configs = matches
            .grammars()
            .iter()
            .map(|grammar| grammar.indents_config.as_ref().unwrap())
            .collect::<Vec<_>>();

        let mut indent_ranges = Vec::<Range<Point>>::new();
        let mut outdent_positions = Vec::<Point>::new();
        while let Some(mat) = matches.peek() {
            let mut start: Option<Point> = None;
            let mut end: Option<Point> = None;

            let config = &indent_configs[mat.grammar_index];
            for capture in mat.captures {
                if capture.index == config.indent_capture_ix {
                    start.get_or_insert(Point::from_ts_point(capture.node.start_position()));
                    end.get_or_insert(Point::from_ts_point(capture.node.end_position()));
                } else if Some(capture.index) == config.start_capture_ix {
                    start = Some(Point::from_ts_point(capture.node.end_position()));
                } else if Some(capture.index) == config.end_capture_ix {
                    end = Some(Point::from_ts_point(capture.node.start_position()));
                } else if Some(capture.index) == config.outdent_capture_ix {
                    outdent_positions.push(Point::from_ts_point(capture.node.start_position()));
                }
            }

            matches.advance();
            if let Some((start, end)) = start.zip(end) {
                if start.row == end.row {
                    continue;
                }

                let range = start..end;
                match indent_ranges.binary_search_by_key(&range.start, |r| r.start) {
                    Err(ix) => indent_ranges.insert(ix, range),
                    Ok(ix) => {
                        let prev_range = &mut indent_ranges[ix];
                        prev_range.end = prev_range.end.max(range.end);
                    }
                }
            }
        }

        let mut error_ranges = Vec::<Range<Point>>::new();
        let mut matches = self.syntax.matches(range.clone(), &self.text, |grammar| {
            Some(&grammar.error_query)
        });
        while let Some(mat) = matches.peek() {
            let node = mat.captures[0].node;
            let start = Point::from_ts_point(node.start_position());
            let end = Point::from_ts_point(node.end_position());
            let range = start..end;
            let ix = match error_ranges.binary_search_by_key(&range.start, |r| r.start) {
                Ok(ix) | Err(ix) => ix,
            };
            let mut end_ix = ix;
            while let Some(existing_range) = error_ranges.get(end_ix) {
                if existing_range.end < end {
                    end_ix += 1;
                } else {
                    break;
                }
            }
            error_ranges.splice(ix..end_ix, [range]);
            matches.advance();
        }

        outdent_positions.sort();
        for outdent_position in outdent_positions {
            // find the innermost indent range containing this outdent_position
            // set its end to the outdent position
            if let Some(range_to_truncate) = indent_ranges
                .iter_mut()
                .filter(|indent_range| indent_range.contains(&outdent_position))
                .last()
            {
                range_to_truncate.end = outdent_position;
            }
        }

        // Find the suggested indentation increases and decreased based on regexes.
        let mut indent_change_rows = Vec::<(u32, Ordering)>::new();
        self.for_each_line(
            Point::new(prev_non_blank_row.unwrap_or(row_range.start), 0)
                ..Point::new(row_range.end, 0),
            |row, line| {
                if config
                    .decrease_indent_pattern
                    .as_ref()
                    .map_or(false, |regex| regex.is_match(line))
                {
                    indent_change_rows.push((row, Ordering::Less));
                }
                if config
                    .increase_indent_pattern
                    .as_ref()
                    .map_or(false, |regex| regex.is_match(line))
                {
                    indent_change_rows.push((row + 1, Ordering::Greater));
                }
            },
        );

        let mut indent_changes = indent_change_rows.into_iter().peekable();
        let mut prev_row = if config.auto_indent_using_last_non_empty_line {
            prev_non_blank_row.unwrap_or(0)
        } else {
            row_range.start.saturating_sub(1)
        };
        let mut prev_row_start = Point::new(prev_row, self.indent_size_for_line(prev_row).len);
        Some(row_range.map(move |row| {
            let row_start = Point::new(row, self.indent_size_for_line(row).len);

            let mut indent_from_prev_row = false;
            let mut outdent_from_prev_row = false;
            let mut outdent_to_row = u32::MAX;

            while let Some((indent_row, delta)) = indent_changes.peek() {
                match indent_row.cmp(&row) {
                    Ordering::Equal => match delta {
                        Ordering::Less => outdent_from_prev_row = true,
                        Ordering::Greater => indent_from_prev_row = true,
                        _ => {}
                    },

                    Ordering::Greater => break,
                    Ordering::Less => {}
                }

                indent_changes.next();
            }

            for range in &indent_ranges {
                if range.start.row >= row {
                    break;
                }
                if range.start.row == prev_row && range.end > row_start {
                    indent_from_prev_row = true;
                }
                if range.end > prev_row_start && range.end <= row_start {
                    outdent_to_row = outdent_to_row.min(range.start.row);
                }
            }

            let within_error = error_ranges
                .iter()
                .any(|e| e.start.row < row && e.end > row_start);

            let suggestion = if outdent_to_row == prev_row
                || (outdent_from_prev_row && indent_from_prev_row)
            {
                Some(IndentSuggestion {
                    basis_row: prev_row,
                    delta: Ordering::Equal,
                    within_error,
                })
            } else if indent_from_prev_row {
                Some(IndentSuggestion {
                    basis_row: prev_row,
                    delta: Ordering::Greater,
                    within_error,
                })
            } else if outdent_to_row < prev_row {
                Some(IndentSuggestion {
                    basis_row: outdent_to_row,
                    delta: Ordering::Equal,
                    within_error,
                })
            } else if outdent_from_prev_row {
                Some(IndentSuggestion {
                    basis_row: prev_row,
                    delta: Ordering::Less,
                    within_error,
                })
            } else if config.auto_indent_using_last_non_empty_line || !self.is_line_blank(prev_row)
            {
                Some(IndentSuggestion {
                    basis_row: prev_row,
                    delta: Ordering::Equal,
                    within_error,
                })
            } else {
                None
            };

            prev_row = row;
            prev_row_start = row_start;
            suggestion
        }))
    }

    fn prev_non_blank_row(&self, mut row: u32) -> Option<u32> {
        while row > 0 {
            row -= 1;
            if !self.is_line_blank(row) {
                return Some(row);
            }
        }
        None
    }

    /// Iterates over chunks of text in the given range of the buffer. Text is chunked
    /// in an arbitrary way due to being stored in a [`rope::Rope`]. The text is also
    /// returned in chunks where each chunk has a single syntax highlighting style and
    /// diagnostic status.
    pub fn chunks<T: ToOffset>(&self, range: Range<T>, language_aware: bool) -> BufferChunks {
        let range = range.start.to_offset(self)..range.end.to_offset(self);

        let mut syntax = None;
        let mut diagnostic_endpoints = Vec::new();
        if language_aware {
            let captures = self.syntax.captures(range.clone(), &self.text, |grammar| {
                grammar.highlights_query.as_ref()
            });
            let highlight_maps = captures
                .grammars()
                .into_iter()
                .map(|grammar| grammar.highlight_map())
                .collect();
            syntax = Some((captures, highlight_maps));
            for entry in self.diagnostics_in_range::<_, usize>(range.clone(), false) {
                diagnostic_endpoints.push(DiagnosticEndpoint {
                    offset: entry.range.start,
                    is_start: true,
                    severity: entry.diagnostic.severity,
                    is_unnecessary: entry.diagnostic.is_unnecessary,
                });
                diagnostic_endpoints.push(DiagnosticEndpoint {
                    offset: entry.range.end,
                    is_start: false,
                    severity: entry.diagnostic.severity,
                    is_unnecessary: entry.diagnostic.is_unnecessary,
                });
            }
            diagnostic_endpoints
                .sort_unstable_by_key(|endpoint| (endpoint.offset, !endpoint.is_start));
        }

        BufferChunks::new(self.text.as_rope(), range, syntax, diagnostic_endpoints)
    }

    /// Invokes the given callback for each line of text in the given range of the buffer.
    /// Uses callback to avoid allocating a string for each line.
    fn for_each_line(&self, range: Range<Point>, mut callback: impl FnMut(u32, &str)) {
        let mut line = String::new();
        let mut row = range.start.row;
        for chunk in self
            .as_rope()
            .chunks_in_range(range.to_offset(self))
            .chain(["\n"])
        {
            for (newline_ix, text) in chunk.split('\n').enumerate() {
                if newline_ix > 0 {
                    callback(row, &line);
                    row += 1;
                    line.clear();
                }
                line.push_str(text);
            }
        }
    }

    /// Iterates over every [`SyntaxLayer`] in the buffer.
    pub fn syntax_layers(&self) -> impl Iterator<Item = SyntaxLayer> + '_ {
        self.syntax.layers_for_range(0..self.len(), &self.text)
    }

    fn syntax_layer_at<D: ToOffset>(&self, position: D) -> Option<SyntaxLayer> {
        let offset = position.to_offset(self);
        self.syntax
            .layers_for_range(offset..offset, &self.text)
            .filter(|l| l.node().end_byte() > offset)
            .last()
    }

    /// Returns the [Language] at the given location.
    pub fn language_at<D: ToOffset>(&self, position: D) -> Option<&Arc<Language>> {
        self.syntax_layer_at(position)
            .map(|info| info.language)
            .or(self.language.as_ref())
    }

    /// Returns the settings for the language at the given location.
    pub fn settings_at<'a, D: ToOffset>(
        &self,
        position: D,
        cx: &'a AppContext,
    ) -> &'a LanguageSettings {
        language_settings(self.language_at(position), self.file.as_ref(), cx)
    }

    /// Returns the [LanguageScope] at the given location.
    pub fn language_scope_at<D: ToOffset>(&self, position: D) -> Option<LanguageScope> {
        let offset = position.to_offset(self);
        let mut scope = None;
        let mut smallest_range: Option<Range<usize>> = None;

        // Use the layer that has the smallest node intersecting the given point.
        for layer in self.syntax.layers_for_range(offset..offset, &self.text) {
            let mut cursor = layer.node().walk();

            let mut range = None;
            loop {
                let child_range = cursor.node().byte_range();
                if !child_range.to_inclusive().contains(&offset) {
                    break;
                }

                range = Some(child_range);
                if cursor.goto_first_child_for_byte(offset).is_none() {
                    break;
                }
            }

            if let Some(range) = range {
                if smallest_range
                    .as_ref()
                    .map_or(true, |smallest_range| range.len() < smallest_range.len())
                {
                    smallest_range = Some(range);
                    scope = Some(LanguageScope {
                        language: layer.language.clone(),
                        override_id: layer.override_id(offset, &self.text),
                    });
                }
            }
        }

        scope.or_else(|| {
            self.language.clone().map(|language| LanguageScope {
                language,
                override_id: None,
            })
        })
    }

    /// Returns a tuple of the range and character kind of the word
    /// surrounding the given position.
    pub fn surrounding_word<T: ToOffset>(&self, start: T) -> (Range<usize>, Option<CharKind>) {
        let mut start = start.to_offset(self);
        let mut end = start;
        let mut next_chars = self.chars_at(start).peekable();
        let mut prev_chars = self.reversed_chars_at(start).peekable();

        let scope = self.language_scope_at(start);
        let kind = |c| char_kind(&scope, c);
        let word_kind = cmp::max(
            prev_chars.peek().copied().map(kind),
            next_chars.peek().copied().map(kind),
        );

        for ch in prev_chars {
            if Some(kind(ch)) == word_kind && ch != '\n' {
                start -= ch.len_utf8();
            } else {
                break;
            }
        }

        for ch in next_chars {
            if Some(kind(ch)) == word_kind && ch != '\n' {
                end += ch.len_utf8();
            } else {
                break;
            }
        }

        (start..end, word_kind)
    }

    /// Returns the range for the closes syntax node enclosing the given range.
    pub fn range_for_syntax_ancestor<T: ToOffset>(&self, range: Range<T>) -> Option<Range<usize>> {
        let range = range.start.to_offset(self)..range.end.to_offset(self);
        let mut result: Option<Range<usize>> = None;
        'outer: for layer in self.syntax.layers_for_range(range.clone(), &self.text) {
            let mut cursor = layer.node().walk();

            // Descend to the first leaf that touches the start of the range,
            // and if the range is non-empty, extends beyond the start.
            while cursor.goto_first_child_for_byte(range.start).is_some() {
                if !range.is_empty() && cursor.node().end_byte() == range.start {
                    cursor.goto_next_sibling();
                }
            }

            // Ascend to the smallest ancestor that strictly contains the range.
            loop {
                let node_range = cursor.node().byte_range();
                if node_range.start <= range.start
                    && node_range.end >= range.end
                    && node_range.len() > range.len()
                {
                    break;
                }
                if !cursor.goto_parent() {
                    continue 'outer;
                }
            }

            let left_node = cursor.node();
            let mut layer_result = left_node.byte_range();

            // For an empty range, try to find another node immediately to the right of the range.
            if left_node.end_byte() == range.start {
                let mut right_node = None;
                while !cursor.goto_next_sibling() {
                    if !cursor.goto_parent() {
                        break;
                    }
                }

                while cursor.node().start_byte() == range.start {
                    right_node = Some(cursor.node());
                    if !cursor.goto_first_child() {
                        break;
                    }
                }

                // If there is a candidate node on both sides of the (empty) range, then
                // decide between the two by favoring a named node over an anonymous token.
                // If both nodes are the same in that regard, favor the right one.
                if let Some(right_node) = right_node {
                    if right_node.is_named() || !left_node.is_named() {
                        layer_result = right_node.byte_range();
                    }
                }
            }

            if let Some(previous_result) = &result {
                if previous_result.len() < layer_result.len() {
                    continue;
                }
            }
            result = Some(layer_result);
        }

        result
    }

    /// Returns the outline for the buffer.
    ///
    /// This method allows passing an optional [SyntaxTheme] to
    /// syntax-highlight the returned symbols.
    pub fn outline(&self, theme: Option<&SyntaxTheme>) -> Option<Outline<Anchor>> {
        self.outline_items_containing(0..self.len(), true, theme)
            .map(Outline::new)
    }

    /// Returns all the symbols that contain the given position.
    ///
    /// This method allows passing an optional [SyntaxTheme] to
    /// syntax-highlight the returned symbols.
    pub fn symbols_containing<T: ToOffset>(
        &self,
        position: T,
        theme: Option<&SyntaxTheme>,
    ) -> Option<Vec<OutlineItem<Anchor>>> {
        let position = position.to_offset(self);
        let mut items = self.outline_items_containing(
            position.saturating_sub(1)..self.len().min(position + 1),
            false,
            theme,
        )?;
        let mut prev_depth = None;
        items.retain(|item| {
            let result = prev_depth.map_or(true, |prev_depth| item.depth > prev_depth);
            prev_depth = Some(item.depth);
            result
        });
        Some(items)
    }

    fn outline_items_containing(
        &self,
        range: Range<usize>,
        include_extra_context: bool,
        theme: Option<&SyntaxTheme>,
    ) -> Option<Vec<OutlineItem<Anchor>>> {
        let mut matches = self.syntax.matches(range.clone(), &self.text, |grammar| {
            grammar.outline_config.as_ref().map(|c| &c.query)
        });
        let configs = matches
            .grammars()
            .iter()
            .map(|g| g.outline_config.as_ref().unwrap())
            .collect::<Vec<_>>();

        let mut stack = Vec::<Range<usize>>::new();
        let mut items = Vec::new();
        while let Some(mat) = matches.peek() {
            let config = &configs[mat.grammar_index];
            let item_node = mat.captures.iter().find_map(|cap| {
                if cap.index == config.item_capture_ix {
                    Some(cap.node)
                } else {
                    None
                }
            })?;

            let item_range = item_node.byte_range();
            if item_range.end < range.start || item_range.start > range.end {
                matches.advance();
                continue;
            }

            let mut buffer_ranges = Vec::new();
            for capture in mat.captures {
                let node_is_name;
                if capture.index == config.name_capture_ix {
                    node_is_name = true;
                } else if Some(capture.index) == config.context_capture_ix
                    || (Some(capture.index) == config.extra_context_capture_ix
                        && include_extra_context)
                {
                    node_is_name = false;
                } else {
                    continue;
                }

                let mut range = capture.node.start_byte()..capture.node.end_byte();
                let start = capture.node.start_position();
                if capture.node.end_position().row > start.row {
                    range.end =
                        range.start + self.line_len(start.row as u32) as usize - start.column;
                }

                buffer_ranges.push((range, node_is_name));
            }

            if buffer_ranges.is_empty() {
                continue;
            }

            let mut text = String::new();
            let mut highlight_ranges = Vec::new();
            let mut name_ranges = Vec::new();
            let mut chunks = self.chunks(
                buffer_ranges.first().unwrap().0.start..buffer_ranges.last().unwrap().0.end,
                true,
            );
            let mut last_buffer_range_end = 0;
            for (buffer_range, is_name) in buffer_ranges {
                if !text.is_empty() && buffer_range.start > last_buffer_range_end {
                    text.push(' ');
                }
                last_buffer_range_end = buffer_range.end;
                if is_name {
                    let mut start = text.len();
                    let end = start + buffer_range.len();

                    // When multiple names are captured, then the matcheable text
                    // includes the whitespace in between the names.
                    if !name_ranges.is_empty() {
                        start -= 1;
                    }

                    name_ranges.push(start..end);
                }

                let mut offset = buffer_range.start;
                chunks.seek(offset);
                for mut chunk in chunks.by_ref() {
                    if chunk.text.len() > buffer_range.end - offset {
                        chunk.text = &chunk.text[0..(buffer_range.end - offset)];
                        offset = buffer_range.end;
                    } else {
                        offset += chunk.text.len();
                    }
                    let style = chunk
                        .syntax_highlight_id
                        .zip(theme)
                        .and_then(|(highlight, theme)| highlight.style(theme));
                    if let Some(style) = style {
                        let start = text.len();
                        let end = start + chunk.text.len();
                        highlight_ranges.push((start..end, style));
                    }
                    text.push_str(chunk.text);
                    if offset >= buffer_range.end {
                        break;
                    }
                }
            }

            matches.advance();
            while stack.last().map_or(false, |prev_range| {
                prev_range.start > item_range.start || prev_range.end < item_range.end
            }) {
                stack.pop();
            }
            stack.push(item_range.clone());

            items.push(OutlineItem {
                depth: stack.len() - 1,
                range: self.anchor_after(item_range.start)..self.anchor_before(item_range.end),
                text,
                highlight_ranges,
                name_ranges,
            })
        }
        Some(items)
    }

    /// For each grammar in the language, runs the provided
    /// [tree_sitter::Query] against the given range.
    pub fn matches(
        &self,
        range: Range<usize>,
        query: fn(&Grammar) -> Option<&tree_sitter::Query>,
    ) -> SyntaxMapMatches {
        self.syntax.matches(range, self, query)
    }

    /// Returns bracket range pairs overlapping or adjacent to `range`
    pub fn bracket_ranges<'a, T: ToOffset>(
        &'a self,
        range: Range<T>,
    ) -> impl Iterator<Item = (Range<usize>, Range<usize>)> + 'a {
        // Find bracket pairs that *inclusively* contain the given range.
        let range = range.start.to_offset(self).saturating_sub(1)
            ..self.len().min(range.end.to_offset(self) + 1);

        let mut matches = self.syntax.matches(range.clone(), &self.text, |grammar| {
            grammar.brackets_config.as_ref().map(|c| &c.query)
        });
        let configs = matches
            .grammars()
            .iter()
            .map(|grammar| grammar.brackets_config.as_ref().unwrap())
            .collect::<Vec<_>>();

        iter::from_fn(move || {
            while let Some(mat) = matches.peek() {
                let mut open = None;
                let mut close = None;
                let config = &configs[mat.grammar_index];
                for capture in mat.captures {
                    if capture.index == config.open_capture_ix {
                        open = Some(capture.node.byte_range());
                    } else if capture.index == config.close_capture_ix {
                        close = Some(capture.node.byte_range());
                    }
                }

                matches.advance();

                let Some((open, close)) = open.zip(close) else {
                    continue;
                };

                let bracket_range = open.start..=close.end;
                if !bracket_range.overlaps(&range) {
                    continue;
                }

                return Some((open, close));
            }
            None
        })
    }

    /// Returns selections for remote peers intersecting the given range.
    #[allow(clippy::type_complexity)]
    pub fn remote_selections_in_range(
        &self,
        range: Range<Anchor>,
    ) -> impl Iterator<
        Item = (
            ReplicaId,
            bool,
            CursorShape,
            impl Iterator<Item = &Selection<Anchor>> + '_,
        ),
    > + '_ {
        self.remote_selections
            .iter()
            .filter(|(replica_id, set)| {
                **replica_id != self.text.replica_id() && !set.selections.is_empty()
            })
            .map(move |(replica_id, set)| {
                let start_ix = match set.selections.binary_search_by(|probe| {
                    probe.end.cmp(&range.start, self).then(Ordering::Greater)
                }) {
                    Ok(ix) | Err(ix) => ix,
                };
                let end_ix = match set.selections.binary_search_by(|probe| {
                    probe.start.cmp(&range.end, self).then(Ordering::Less)
                }) {
                    Ok(ix) | Err(ix) => ix,
                };

                (
                    *replica_id,
                    set.line_mode,
                    set.cursor_shape,
                    set.selections[start_ix..end_ix].iter(),
                )
            })
    }

    /// Whether the buffer contains any git changes.
    pub fn has_git_diff(&self) -> bool {
        !self.git_diff.is_empty()
    }

    /// Returns all the Git diff hunks intersecting the given
    /// row range.
    pub fn git_diff_hunks_in_row_range<'a>(
        &'a self,
        range: Range<u32>,
    ) -> impl 'a + Iterator<Item = git::diff::DiffHunk<u32>> {
        self.git_diff.hunks_in_row_range(range, self)
    }

    /// Returns all the Git diff hunks intersecting the given
    /// range.
    pub fn git_diff_hunks_intersecting_range<'a>(
        &'a self,
        range: Range<Anchor>,
    ) -> impl 'a + Iterator<Item = git::diff::DiffHunk<u32>> {
        self.git_diff.hunks_intersecting_range(range, self)
    }

    /// Returns all the Git diff hunks intersecting the given
    /// range, in reverse order.
    pub fn git_diff_hunks_intersecting_range_rev<'a>(
        &'a self,
        range: Range<Anchor>,
    ) -> impl 'a + Iterator<Item = git::diff::DiffHunk<u32>> {
        self.git_diff.hunks_intersecting_range_rev(range, self)
    }

    /// Returns all the diagnostics intersecting the given range.
    pub fn diagnostics_in_range<'a, T, O>(
        &'a self,
        search_range: Range<T>,
        reversed: bool,
    ) -> impl 'a + Iterator<Item = DiagnosticEntry<O>>
    where
        T: 'a + Clone + ToOffset,
        O: 'a + FromAnchor + Ord,
    {
        let mut iterators: Vec<_> = self
            .diagnostics
            .iter()
            .map(|(_, collection)| {
                collection
                    .range::<T, O>(search_range.clone(), self, true, reversed)
                    .peekable()
            })
            .collect();

        std::iter::from_fn(move || {
            let (next_ix, _) = iterators
                .iter_mut()
                .enumerate()
                .flat_map(|(ix, iter)| Some((ix, iter.peek()?)))
                .min_by(|(_, a), (_, b)| a.range.start.cmp(&b.range.start))?;
            iterators[next_ix].next()
        })
    }

    /// Returns all the diagnostic groups associated with the given
    /// language server id. If no language server id is provided,
    /// all diagnostics groups are returned.
    pub fn diagnostic_groups(
        &self,
        language_server_id: Option<LanguageServerId>,
    ) -> Vec<(LanguageServerId, DiagnosticGroup<Anchor>)> {
        let mut groups = Vec::new();

        if let Some(language_server_id) = language_server_id {
            if let Ok(ix) = self
                .diagnostics
                .binary_search_by_key(&language_server_id, |e| e.0)
            {
                self.diagnostics[ix]
                    .1
                    .groups(language_server_id, &mut groups, self);
            }
        } else {
            for (language_server_id, diagnostics) in self.diagnostics.iter() {
                diagnostics.groups(*language_server_id, &mut groups, self);
            }
        }

        groups.sort_by(|(id_a, group_a), (id_b, group_b)| {
            let a_start = &group_a.entries[group_a.primary_ix].range.start;
            let b_start = &group_b.entries[group_b.primary_ix].range.start;
            a_start.cmp(b_start, self).then_with(|| id_a.cmp(&id_b))
        });

        groups
    }

    /// Returns an iterator over the diagnostics for the given group.
    pub fn diagnostic_group<'a, O>(
        &'a self,
        group_id: usize,
    ) -> impl 'a + Iterator<Item = DiagnosticEntry<O>>
    where
        O: 'a + FromAnchor,
    {
        self.diagnostics
            .iter()
            .flat_map(move |(_, set)| set.group(group_id, self))
    }

    /// The number of times diagnostics were updated.
    pub fn diagnostics_update_count(&self) -> usize {
        self.diagnostics_update_count
    }

    /// The number of times the buffer was parsed.
    pub fn parse_count(&self) -> usize {
        self.parse_count
    }

    /// The number of times selections were updated.
    pub fn selections_update_count(&self) -> usize {
        self.selections_update_count
    }

    /// Returns a snapshot of underlying file.
    pub fn file(&self) -> Option<&Arc<dyn File>> {
        self.file.as_ref()
    }

    /// Resolves the file path (relative to the worktree root) associated with the underlying file.
    pub fn resolve_file_path(&self, cx: &AppContext, include_root: bool) -> Option<PathBuf> {
        if let Some(file) = self.file() {
            if file.path().file_name().is_none() || include_root {
                Some(file.full_path(cx))
            } else {
                Some(file.path().to_path_buf())
            }
        } else {
            None
        }
    }

    /// The number of times the underlying file was updated.
    pub fn file_update_count(&self) -> usize {
        self.file_update_count
    }

    /// The number of times the git diff status was updated.
    pub fn git_diff_update_count(&self) -> usize {
        self.git_diff_update_count
    }
}

fn indent_size_for_line(text: &text::BufferSnapshot, row: u32) -> IndentSize {
    indent_size_for_text(text.chars_at(Point::new(row, 0)))
}

fn indent_size_for_text(text: impl Iterator<Item = char>) -> IndentSize {
    let mut result = IndentSize::spaces(0);
    for c in text {
        let kind = match c {
            ' ' => IndentKind::Space,
            '\t' => IndentKind::Tab,
            _ => break,
        };
        if result.len == 0 {
            result.kind = kind;
        }
        result.len += 1;
    }
    result
}

impl Clone for BufferSnapshot {
    fn clone(&self) -> Self {
        Self {
            text: self.text.clone(),
            git_diff: self.git_diff.clone(),
            syntax: self.syntax.clone(),
            file: self.file.clone(),
            remote_selections: self.remote_selections.clone(),
            diagnostics: self.diagnostics.clone(),
            selections_update_count: self.selections_update_count,
            diagnostics_update_count: self.diagnostics_update_count,
            file_update_count: self.file_update_count,
            git_diff_update_count: self.git_diff_update_count,
            language: self.language.clone(),
            parse_count: self.parse_count,
        }
    }
}

impl Deref for BufferSnapshot {
    type Target = text::BufferSnapshot;

    fn deref(&self) -> &Self::Target {
        &self.text
    }
}

unsafe impl<'a> Send for BufferChunks<'a> {}

impl<'a> BufferChunks<'a> {
    pub(crate) fn new(
        text: &'a Rope,
        range: Range<usize>,
        syntax: Option<(SyntaxMapCaptures<'a>, Vec<HighlightMap>)>,
        diagnostic_endpoints: Vec<DiagnosticEndpoint>,
    ) -> Self {
        let mut highlights = None;
        if let Some((captures, highlight_maps)) = syntax {
            highlights = Some(BufferChunkHighlights {
                captures,
                next_capture: None,
                stack: Default::default(),
                highlight_maps,
            })
        }

        let diagnostic_endpoints = diagnostic_endpoints.into_iter().peekable();
        let chunks = text.chunks_in_range(range.clone());

        BufferChunks {
            range,
            chunks,
            diagnostic_endpoints,
            error_depth: 0,
            warning_depth: 0,
            information_depth: 0,
            hint_depth: 0,
            unnecessary_depth: 0,
            highlights,
        }
    }

    /// Seeks to the given byte offset in the buffer.
    pub fn seek(&mut self, offset: usize) {
        self.range.start = offset;
        self.chunks.seek(self.range.start);
        if let Some(highlights) = self.highlights.as_mut() {
            highlights
                .stack
                .retain(|(end_offset, _)| *end_offset > offset);
            if let Some(capture) = &highlights.next_capture {
                if offset >= capture.node.start_byte() {
                    let next_capture_end = capture.node.end_byte();
                    if offset < next_capture_end {
                        highlights.stack.push((
                            next_capture_end,
                            highlights.highlight_maps[capture.grammar_index].get(capture.index),
                        ));
                    }
                    highlights.next_capture.take();
                }
            }
            highlights.captures.set_byte_range(self.range.clone());
        }
    }

    /// The current byte offset in the buffer.
    pub fn offset(&self) -> usize {
        self.range.start
    }

    fn update_diagnostic_depths(&mut self, endpoint: DiagnosticEndpoint) {
        let depth = match endpoint.severity {
            DiagnosticSeverity::ERROR => &mut self.error_depth,
            DiagnosticSeverity::WARNING => &mut self.warning_depth,
            DiagnosticSeverity::INFORMATION => &mut self.information_depth,
            DiagnosticSeverity::HINT => &mut self.hint_depth,
            _ => return,
        };
        if endpoint.is_start {
            *depth += 1;
        } else {
            *depth -= 1;
        }

        if endpoint.is_unnecessary {
            if endpoint.is_start {
                self.unnecessary_depth += 1;
            } else {
                self.unnecessary_depth -= 1;
            }
        }
    }

    fn current_diagnostic_severity(&self) -> Option<DiagnosticSeverity> {
        if self.error_depth > 0 {
            Some(DiagnosticSeverity::ERROR)
        } else if self.warning_depth > 0 {
            Some(DiagnosticSeverity::WARNING)
        } else if self.information_depth > 0 {
            Some(DiagnosticSeverity::INFORMATION)
        } else if self.hint_depth > 0 {
            Some(DiagnosticSeverity::HINT)
        } else {
            None
        }
    }

    fn current_code_is_unnecessary(&self) -> bool {
        self.unnecessary_depth > 0
    }
}

impl<'a> Iterator for BufferChunks<'a> {
    type Item = Chunk<'a>;

    fn next(&mut self) -> Option<Self::Item> {
        let mut next_capture_start = usize::MAX;
        let mut next_diagnostic_endpoint = usize::MAX;

        if let Some(highlights) = self.highlights.as_mut() {
            while let Some((parent_capture_end, _)) = highlights.stack.last() {
                if *parent_capture_end <= self.range.start {
                    highlights.stack.pop();
                } else {
                    break;
                }
            }

            if highlights.next_capture.is_none() {
                highlights.next_capture = highlights.captures.next();
            }

            while let Some(capture) = highlights.next_capture.as_ref() {
                if self.range.start < capture.node.start_byte() {
                    next_capture_start = capture.node.start_byte();
                    break;
                } else {
                    let highlight_id =
                        highlights.highlight_maps[capture.grammar_index].get(capture.index);
                    highlights
                        .stack
                        .push((capture.node.end_byte(), highlight_id));
                    highlights.next_capture = highlights.captures.next();
                }
            }
        }

        while let Some(endpoint) = self.diagnostic_endpoints.peek().copied() {
            if endpoint.offset <= self.range.start {
                self.update_diagnostic_depths(endpoint);
                self.diagnostic_endpoints.next();
            } else {
                next_diagnostic_endpoint = endpoint.offset;
                break;
            }
        }

        if let Some(chunk) = self.chunks.peek() {
            let chunk_start = self.range.start;
            let mut chunk_end = (self.chunks.offset() + chunk.len())
                .min(next_capture_start)
                .min(next_diagnostic_endpoint);
            let mut highlight_id = None;
            if let Some(highlights) = self.highlights.as_ref() {
                if let Some((parent_capture_end, parent_highlight_id)) = highlights.stack.last() {
                    chunk_end = chunk_end.min(*parent_capture_end);
                    highlight_id = Some(*parent_highlight_id);
                }
            }

            let slice =
                &chunk[chunk_start - self.chunks.offset()..chunk_end - self.chunks.offset()];
            self.range.start = chunk_end;
            if self.range.start == self.chunks.offset() + chunk.len() {
                self.chunks.next().unwrap();
            }

            Some(Chunk {
                text: slice,
                syntax_highlight_id: highlight_id,
                diagnostic_severity: self.current_diagnostic_severity(),
                is_unnecessary: self.current_code_is_unnecessary(),
                ..Default::default()
            })
        } else {
            None
        }
    }
}

impl operation_queue::Operation for Operation {
    fn lamport_timestamp(&self) -> clock::Lamport {
        match self {
            Operation::Buffer(_) => {
                unreachable!("buffer operations should never be deferred at this layer")
            }
            Operation::UpdateDiagnostics {
                lamport_timestamp, ..
            }
            | Operation::UpdateSelections {
                lamport_timestamp, ..
            }
            | Operation::UpdateCompletionTriggers {
                lamport_timestamp, ..
            } => *lamport_timestamp,
        }
    }
}

impl Default for Diagnostic {
    fn default() -> Self {
        Self {
            source: Default::default(),
            code: None,
            severity: DiagnosticSeverity::ERROR,
            message: Default::default(),
            group_id: 0,
            is_primary: false,
            is_disk_based: false,
            is_unnecessary: false,
        }
    }
}

impl IndentSize {
    /// Returns an [IndentSize] representing the given spaces.
    pub fn spaces(len: u32) -> Self {
        Self {
            len,
            kind: IndentKind::Space,
        }
    }

    /// Returns an [IndentSize] representing a tab.
    pub fn tab() -> Self {
        Self {
            len: 1,
            kind: IndentKind::Tab,
        }
    }

    /// An iterator over the characters represented by this [IndentSize].
    pub fn chars(&self) -> impl Iterator<Item = char> {
        iter::repeat(self.char()).take(self.len as usize)
    }

    /// The character representation of this [IndentSize].
    pub fn char(&self) -> char {
        match self.kind {
            IndentKind::Space => ' ',
            IndentKind::Tab => '\t',
        }
    }

    /// Consumes the current [IndentSize] and returns a new one that has
    /// been shrunk or enlarged by the given size along the given direction.
    pub fn with_delta(mut self, direction: Ordering, size: IndentSize) -> Self {
        match direction {
            Ordering::Less => {
                if self.kind == size.kind && self.len >= size.len {
                    self.len -= size.len;
                }
            }
            Ordering::Equal => {}
            Ordering::Greater => {
                if self.len == 0 {
                    self = size;
                } else if self.kind == size.kind {
                    self.len += size.len;
                }
            }
        }
        self
    }
}

impl Completion {
    /// A key that can be used to sort completions when displaying
    /// them to the user.
    pub fn sort_key(&self) -> (usize, &str) {
        let kind_key = match self.lsp_completion.kind {
            Some(lsp::CompletionItemKind::VARIABLE) => 0,
            _ => 1,
        };
        (kind_key, &self.label.text[self.label.filter_range.clone()])
    }

    /// Whether this completion is a snippet.
    pub fn is_snippet(&self) -> bool {
        self.lsp_completion.insert_text_format == Some(lsp::InsertTextFormat::SNIPPET)
    }
}

pub(crate) fn contiguous_ranges(
    values: impl Iterator<Item = u32>,
    max_len: usize,
) -> impl Iterator<Item = Range<u32>> {
    let mut values = values;
    let mut current_range: Option<Range<u32>> = None;
    std::iter::from_fn(move || loop {
        if let Some(value) = values.next() {
            if let Some(range) = &mut current_range {
                if value == range.end && range.len() < max_len {
                    range.end += 1;
                    continue;
                }
            }

            let prev_range = current_range.clone();
            current_range = Some(value..(value + 1));
            if prev_range.is_some() {
                return prev_range;
            }
        } else {
            return current_range.take();
        }
    })
}

/// Returns the [CharKind] for the given character. When a scope is provided,
/// the function checks if the character is considered a word character
/// based on the language scope's word character settings.
pub fn char_kind(scope: &Option<LanguageScope>, c: char) -> CharKind {
    if c.is_whitespace() {
        return CharKind::Whitespace;
    } else if c.is_alphanumeric() || c == '_' {
        return CharKind::Word;
    }

    if let Some(scope) = scope {
        if let Some(characters) = scope.word_characters() {
            if characters.contains(&c) {
                return CharKind::Word;
            }
        }
    }

    CharKind::Punctuation
}

/// Find all of the ranges of whitespace that occur at the ends of lines
/// in the given rope.
///
/// This could also be done with a regex search, but this implementation
/// avoids copying text.
pub fn trailing_whitespace_ranges(rope: &Rope) -> Vec<Range<usize>> {
    let mut ranges = Vec::new();

    let mut offset = 0;
    let mut prev_chunk_trailing_whitespace_range = 0..0;
    for chunk in rope.chunks() {
        let mut prev_line_trailing_whitespace_range = 0..0;
        for (i, line) in chunk.split('\n').enumerate() {
            let line_end_offset = offset + line.len();
            let trimmed_line_len = line.trim_end_matches(|c| matches!(c, ' ' | '\t')).len();
            let mut trailing_whitespace_range = (offset + trimmed_line_len)..line_end_offset;

            if i == 0 && trimmed_line_len == 0 {
                trailing_whitespace_range.start = prev_chunk_trailing_whitespace_range.start;
            }
            if !prev_line_trailing_whitespace_range.is_empty() {
                ranges.push(prev_line_trailing_whitespace_range);
            }

            offset = line_end_offset + 1;
            prev_line_trailing_whitespace_range = trailing_whitespace_range;
        }

        offset -= 1;
        prev_chunk_trailing_whitespace_range = prev_line_trailing_whitespace_range;
    }

    if !prev_chunk_trailing_whitespace_range.is_empty() {
        ranges.push(prev_chunk_trailing_whitespace_range);
    }

    ranges
}<|MERGE_RESOLUTION|>--- conflicted
+++ resolved
@@ -60,7 +60,9 @@
 pub use lsp::DiagnosticSeverity;
 
 lazy_static! {
-    static ref BUFFER_DIFF_TASK: TaskLabel = TaskLabel::new();
+    /// A label for the background task spawned by the buffer to compute
+    /// a diff against the contents of its file.
+    pub static ref BUFFER_DIFF_TASK: TaskLabel = TaskLabel::new();
 }
 
 /// Indicate whether a [Buffer] has permissions to edit.
@@ -337,11 +339,9 @@
     Reparsed,
     /// The buffer's diagnostics were updated.
     DiagnosticsUpdated,
-<<<<<<< HEAD
+    /// The buffer gained or lost editing capabilities.
+    CapabilityChanged,
     /// The buffer was explicitly requested to close.
-=======
-    CapabilityChanged,
->>>>>>> 7860372b
     Closed,
 }
 
@@ -715,6 +715,7 @@
         }
     }
 
+    #[cfg(test)]
     pub(crate) fn as_text_snapshot(&self) -> &text::BufferSnapshot {
         &self.text
     }
@@ -735,6 +736,7 @@
         &self.saved_version
     }
 
+    /// The fingerprint of the buffer's text when the buffer was last saved or reloaded from disk.
     pub fn saved_version_fingerprint(&self) -> RopeFingerprint {
         self.file_fingerprint
     }
@@ -760,15 +762,13 @@
             .set_language_registry(language_registry);
     }
 
-<<<<<<< HEAD
-    /// This method is called to signal that the buffer has been saved.
-=======
+    /// Assign the buffer a new [Capability].
     pub fn set_capability(&mut self, capability: Capability, cx: &mut ModelContext<Self>) {
         self.capability = capability;
         cx.emit(Event::CapabilityChanged)
     }
 
->>>>>>> 7860372b
+    /// This method is called to signal that the buffer has been saved.
     pub fn did_save(
         &mut self,
         version: clock::Global,
@@ -979,6 +979,8 @@
         self.parsing_in_background
     }
 
+    /// Indicates whether the buffer contains any regions that may be
+    /// written in a language that hasn't been loaded yet.
     pub fn contains_unknown_injections(&self) -> bool {
         self.syntax_map.lock().contains_unknown_injections()
     }
