pub mod display_map;
mod element;
pub mod items;
pub mod movement;
mod multi_buffer;

#[cfg(test)]
mod test;

use aho_corasick::AhoCorasick;
use anyhow::Result;
use clock::ReplicaId;
use collections::{BTreeMap, Bound, HashMap, HashSet};
pub use display_map::DisplayPoint;
use display_map::*;
pub use element::*;
use fuzzy::{StringMatch, StringMatchCandidate};
use gpui::{
    action,
    color::Color,
    elements::*,
    executor,
    fonts::{self, HighlightStyle, TextStyle},
    geometry::vector::{vec2f, Vector2F},
    keymap::Binding,
    platform::CursorStyle,
    text_layout, AppContext, AsyncAppContext, ClipboardItem, Element, ElementBox, Entity,
    ModelHandle, MutableAppContext, RenderContext, Task, View, ViewContext, ViewHandle,
    WeakViewHandle,
};
use items::{BufferItemHandle, MultiBufferItemHandle};
use itertools::Itertools as _;
pub use language::{char_kind, CharKind};
use language::{
    BracketPair, Buffer, CodeAction, CodeLabel, Completion, Diagnostic, DiagnosticSeverity,
    Language, OffsetRangeExt, Point, Selection, SelectionGoal, TransactionId,
};
use multi_buffer::MultiBufferChunks;
pub use multi_buffer::{
    Anchor, AnchorRangeExt, ExcerptId, MultiBuffer, MultiBufferSnapshot, ToOffset, ToPoint,
};
use ordered_float::OrderedFloat;
use postage::watch;
use project::{Project, ProjectTransaction};
use serde::{Deserialize, Serialize};
use smallvec::SmallVec;
use smol::Timer;
use snippet::Snippet;
use std::{
    any::TypeId,
    cmp::{self, Ordering, Reverse},
    iter::{self, FromIterator},
    mem,
    ops::{Deref, DerefMut, Range, RangeInclusive, Sub},
    sync::Arc,
    time::{Duration, Instant},
};
pub use sum_tree::Bias;
use text::rope::TextDimension;
use theme::DiagnosticStyle;
use util::{post_inc, ResultExt, TryFutureExt};
use workspace::{settings, ItemNavHistory, PathOpener, Settings, Workspace};

const CURSOR_BLINK_INTERVAL: Duration = Duration::from_millis(500);
const MAX_LINE_LEN: usize = 1024;
const MIN_NAVIGATION_HISTORY_ROW_DELTA: i64 = 10;

action!(Cancel);
action!(Backspace);
action!(Delete);
action!(Input, String);
action!(Newline);
action!(Tab);
action!(Outdent);
action!(DeleteLine);
action!(DeleteToPreviousWordBoundary);
action!(DeleteToNextWordBoundary);
action!(DeleteToBeginningOfLine);
action!(DeleteToEndOfLine);
action!(CutToEndOfLine);
action!(DuplicateLine);
action!(MoveLineUp);
action!(MoveLineDown);
action!(Cut);
action!(Copy);
action!(Paste);
action!(Undo);
action!(Redo);
action!(MoveUp);
action!(MoveDown);
action!(MoveLeft);
action!(MoveRight);
action!(MoveToPreviousWordBoundary);
action!(MoveToNextWordBoundary);
action!(MoveToBeginningOfLine);
action!(MoveToEndOfLine);
action!(MoveToBeginning);
action!(MoveToEnd);
action!(SelectUp);
action!(SelectDown);
action!(SelectLeft);
action!(SelectRight);
action!(SelectToPreviousWordBoundary);
action!(SelectToNextWordBoundary);
action!(SelectToBeginningOfLine, bool);
action!(SelectToEndOfLine, bool);
action!(SelectToBeginning);
action!(SelectToEnd);
action!(SelectAll);
action!(SelectLine);
action!(SplitSelectionIntoLines);
action!(AddSelectionAbove);
action!(AddSelectionBelow);
action!(SelectNext, bool);
action!(ToggleComments);
action!(SelectLargerSyntaxNode);
action!(SelectSmallerSyntaxNode);
action!(MoveToEnclosingBracket);
action!(ShowNextDiagnostic);
action!(GoToDefinition);
action!(FindAllReferences);
action!(Rename);
action!(ConfirmRename);
action!(PageUp);
action!(PageDown);
action!(Fold);
action!(Unfold);
action!(FoldSelectedRanges);
action!(Scroll, Vector2F);
action!(Select, SelectPhase);
action!(ShowCompletions);
action!(ToggleCodeActions, bool);
action!(ConfirmCompletion, Option<usize>);
action!(ConfirmCodeAction, Option<usize>);
action!(OpenExcerpts);

pub fn init(cx: &mut MutableAppContext, path_openers: &mut Vec<Box<dyn PathOpener>>) {
    path_openers.push(Box::new(items::BufferOpener));
    cx.add_bindings(vec![
        Binding::new("escape", Cancel, Some("Editor")),
        Binding::new("backspace", Backspace, Some("Editor")),
        Binding::new("ctrl-h", Backspace, Some("Editor")),
        Binding::new("delete", Delete, Some("Editor")),
        Binding::new("ctrl-d", Delete, Some("Editor")),
        Binding::new("enter", Newline, Some("Editor && mode == full")),
        Binding::new(
            "alt-enter",
            Input("\n".into()),
            Some("Editor && mode == auto_height"),
        ),
        Binding::new(
            "enter",
            ConfirmCompletion(None),
            Some("Editor && showing_completions"),
        ),
        Binding::new(
            "enter",
            ConfirmCodeAction(None),
            Some("Editor && showing_code_actions"),
        ),
        Binding::new("enter", ConfirmRename, Some("Editor && renaming")),
        Binding::new("tab", Tab, Some("Editor")),
        Binding::new(
            "tab",
            ConfirmCompletion(None),
            Some("Editor && showing_completions"),
        ),
        Binding::new("shift-tab", Outdent, Some("Editor")),
        Binding::new("ctrl-shift-K", DeleteLine, Some("Editor")),
        Binding::new(
            "alt-backspace",
            DeleteToPreviousWordBoundary,
            Some("Editor"),
        ),
        Binding::new("alt-h", DeleteToPreviousWordBoundary, Some("Editor")),
        Binding::new("alt-delete", DeleteToNextWordBoundary, Some("Editor")),
        Binding::new("alt-d", DeleteToNextWordBoundary, Some("Editor")),
        Binding::new("cmd-backspace", DeleteToBeginningOfLine, Some("Editor")),
        Binding::new("cmd-delete", DeleteToEndOfLine, Some("Editor")),
        Binding::new("ctrl-k", CutToEndOfLine, Some("Editor")),
        Binding::new("cmd-shift-D", DuplicateLine, Some("Editor")),
        Binding::new("ctrl-cmd-up", MoveLineUp, Some("Editor")),
        Binding::new("ctrl-cmd-down", MoveLineDown, Some("Editor")),
        Binding::new("cmd-x", Cut, Some("Editor")),
        Binding::new("cmd-c", Copy, Some("Editor")),
        Binding::new("cmd-v", Paste, Some("Editor")),
        Binding::new("cmd-z", Undo, Some("Editor")),
        Binding::new("cmd-shift-Z", Redo, Some("Editor")),
        Binding::new("up", MoveUp, Some("Editor")),
        Binding::new("down", MoveDown, Some("Editor")),
        Binding::new("left", MoveLeft, Some("Editor")),
        Binding::new("right", MoveRight, Some("Editor")),
        Binding::new("ctrl-p", MoveUp, Some("Editor")),
        Binding::new("ctrl-n", MoveDown, Some("Editor")),
        Binding::new("ctrl-b", MoveLeft, Some("Editor")),
        Binding::new("ctrl-f", MoveRight, Some("Editor")),
        Binding::new("alt-left", MoveToPreviousWordBoundary, Some("Editor")),
        Binding::new("alt-b", MoveToPreviousWordBoundary, Some("Editor")),
        Binding::new("alt-right", MoveToNextWordBoundary, Some("Editor")),
        Binding::new("alt-f", MoveToNextWordBoundary, Some("Editor")),
        Binding::new("cmd-left", MoveToBeginningOfLine, Some("Editor")),
        Binding::new("ctrl-a", MoveToBeginningOfLine, Some("Editor")),
        Binding::new("cmd-right", MoveToEndOfLine, Some("Editor")),
        Binding::new("ctrl-e", MoveToEndOfLine, Some("Editor")),
        Binding::new("cmd-up", MoveToBeginning, Some("Editor")),
        Binding::new("cmd-down", MoveToEnd, Some("Editor")),
        Binding::new("shift-up", SelectUp, Some("Editor")),
        Binding::new("ctrl-shift-P", SelectUp, Some("Editor")),
        Binding::new("shift-down", SelectDown, Some("Editor")),
        Binding::new("ctrl-shift-N", SelectDown, Some("Editor")),
        Binding::new("shift-left", SelectLeft, Some("Editor")),
        Binding::new("ctrl-shift-B", SelectLeft, Some("Editor")),
        Binding::new("shift-right", SelectRight, Some("Editor")),
        Binding::new("ctrl-shift-F", SelectRight, Some("Editor")),
        Binding::new(
            "alt-shift-left",
            SelectToPreviousWordBoundary,
            Some("Editor"),
        ),
        Binding::new("alt-shift-B", SelectToPreviousWordBoundary, Some("Editor")),
        Binding::new("alt-shift-right", SelectToNextWordBoundary, Some("Editor")),
        Binding::new("alt-shift-F", SelectToNextWordBoundary, Some("Editor")),
        Binding::new(
            "cmd-shift-left",
            SelectToBeginningOfLine(true),
            Some("Editor"),
        ),
        Binding::new(
            "ctrl-shift-A",
            SelectToBeginningOfLine(true),
            Some("Editor"),
        ),
        Binding::new("cmd-shift-right", SelectToEndOfLine(true), Some("Editor")),
        Binding::new("ctrl-shift-E", SelectToEndOfLine(true), Some("Editor")),
        Binding::new("cmd-shift-up", SelectToBeginning, Some("Editor")),
        Binding::new("cmd-shift-down", SelectToEnd, Some("Editor")),
        Binding::new("cmd-a", SelectAll, Some("Editor")),
        Binding::new("cmd-l", SelectLine, Some("Editor")),
        Binding::new("cmd-shift-L", SplitSelectionIntoLines, Some("Editor")),
        Binding::new("cmd-alt-up", AddSelectionAbove, Some("Editor")),
        Binding::new("cmd-ctrl-p", AddSelectionAbove, Some("Editor")),
        Binding::new("cmd-alt-down", AddSelectionBelow, Some("Editor")),
        Binding::new("cmd-ctrl-n", AddSelectionBelow, Some("Editor")),
        Binding::new("cmd-d", SelectNext(false), Some("Editor")),
        Binding::new("cmd-k cmd-d", SelectNext(true), Some("Editor")),
        Binding::new("cmd-/", ToggleComments, Some("Editor")),
        Binding::new("alt-up", SelectLargerSyntaxNode, Some("Editor")),
        Binding::new("ctrl-w", SelectLargerSyntaxNode, Some("Editor")),
        Binding::new("alt-down", SelectSmallerSyntaxNode, Some("Editor")),
        Binding::new("ctrl-shift-W", SelectSmallerSyntaxNode, Some("Editor")),
        Binding::new("f8", ShowNextDiagnostic, Some("Editor")),
        Binding::new("f2", Rename, Some("Editor")),
        Binding::new("f12", GoToDefinition, Some("Editor")),
        Binding::new("alt-shift-f12", FindAllReferences, Some("Editor")),
        Binding::new("ctrl-m", MoveToEnclosingBracket, Some("Editor")),
        Binding::new("pageup", PageUp, Some("Editor")),
        Binding::new("pagedown", PageDown, Some("Editor")),
        Binding::new("alt-cmd-[", Fold, Some("Editor")),
        Binding::new("alt-cmd-]", Unfold, Some("Editor")),
        Binding::new("alt-cmd-f", FoldSelectedRanges, Some("Editor")),
        Binding::new("ctrl-space", ShowCompletions, Some("Editor")),
        Binding::new("cmd-.", ToggleCodeActions(false), Some("Editor")),
        Binding::new("alt-enter", OpenExcerpts, Some("Editor")),
    ]);

    cx.add_action(Editor::open_new);
    cx.add_action(|this: &mut Editor, action: &Scroll, cx| this.set_scroll_position(action.0, cx));
    cx.add_action(Editor::select);
    cx.add_action(Editor::cancel);
    cx.add_action(Editor::handle_input);
    cx.add_action(Editor::newline);
    cx.add_action(Editor::backspace);
    cx.add_action(Editor::delete);
    cx.add_action(Editor::tab);
    cx.add_action(Editor::outdent);
    cx.add_action(Editor::delete_line);
    cx.add_action(Editor::delete_to_previous_word_boundary);
    cx.add_action(Editor::delete_to_next_word_boundary);
    cx.add_action(Editor::delete_to_beginning_of_line);
    cx.add_action(Editor::delete_to_end_of_line);
    cx.add_action(Editor::cut_to_end_of_line);
    cx.add_action(Editor::duplicate_line);
    cx.add_action(Editor::move_line_up);
    cx.add_action(Editor::move_line_down);
    cx.add_action(Editor::cut);
    cx.add_action(Editor::copy);
    cx.add_action(Editor::paste);
    cx.add_action(Editor::undo);
    cx.add_action(Editor::redo);
    cx.add_action(Editor::move_up);
    cx.add_action(Editor::move_down);
    cx.add_action(Editor::move_left);
    cx.add_action(Editor::move_right);
    cx.add_action(Editor::move_to_previous_word_boundary);
    cx.add_action(Editor::move_to_next_word_boundary);
    cx.add_action(Editor::move_to_beginning_of_line);
    cx.add_action(Editor::move_to_end_of_line);
    cx.add_action(Editor::move_to_beginning);
    cx.add_action(Editor::move_to_end);
    cx.add_action(Editor::select_up);
    cx.add_action(Editor::select_down);
    cx.add_action(Editor::select_left);
    cx.add_action(Editor::select_right);
    cx.add_action(Editor::select_to_previous_word_boundary);
    cx.add_action(Editor::select_to_next_word_boundary);
    cx.add_action(Editor::select_to_beginning_of_line);
    cx.add_action(Editor::select_to_end_of_line);
    cx.add_action(Editor::select_to_beginning);
    cx.add_action(Editor::select_to_end);
    cx.add_action(Editor::select_all);
    cx.add_action(Editor::select_line);
    cx.add_action(Editor::split_selection_into_lines);
    cx.add_action(Editor::add_selection_above);
    cx.add_action(Editor::add_selection_below);
    cx.add_action(Editor::select_next);
    cx.add_action(Editor::toggle_comments);
    cx.add_action(Editor::select_larger_syntax_node);
    cx.add_action(Editor::select_smaller_syntax_node);
    cx.add_action(Editor::move_to_enclosing_bracket);
    cx.add_action(Editor::show_next_diagnostic);
    cx.add_action(Editor::go_to_definition);
    cx.add_action(Editor::page_up);
    cx.add_action(Editor::page_down);
    cx.add_action(Editor::fold);
    cx.add_action(Editor::unfold);
    cx.add_action(Editor::fold_selected_ranges);
    cx.add_action(Editor::show_completions);
    cx.add_action(Editor::toggle_code_actions);
    cx.add_action(Editor::open_excerpts);
    cx.add_async_action(Editor::confirm_completion);
    cx.add_async_action(Editor::confirm_code_action);
    cx.add_async_action(Editor::rename);
    cx.add_async_action(Editor::confirm_rename);
    cx.add_async_action(Editor::find_all_references);
}

trait SelectionExt {
    fn offset_range(&self, buffer: &MultiBufferSnapshot) -> Range<usize>;
    fn point_range(&self, buffer: &MultiBufferSnapshot) -> Range<Point>;
    fn display_range(&self, map: &DisplaySnapshot) -> Range<DisplayPoint>;
    fn spanned_rows(&self, include_end_if_at_line_start: bool, map: &DisplaySnapshot)
        -> Range<u32>;
}

trait InvalidationRegion {
    fn ranges(&self) -> &[Range<Anchor>];
}

#[derive(Clone, Debug)]
pub enum SelectPhase {
    Begin {
        position: DisplayPoint,
        add: bool,
        click_count: usize,
    },
    BeginColumnar {
        position: DisplayPoint,
        overshoot: u32,
    },
    Extend {
        position: DisplayPoint,
        click_count: usize,
    },
    Update {
        position: DisplayPoint,
        overshoot: u32,
        scroll_position: Vector2F,
    },
    End,
}

#[derive(Clone, Debug)]
pub enum SelectMode {
    Character,
    Word(Range<Anchor>),
    Line(Range<Anchor>),
    All,
}

#[derive(PartialEq, Eq)]
pub enum Autoscroll {
    Fit,
    Center,
    Newest,
}

#[derive(Copy, Clone, PartialEq, Eq)]
pub enum EditorMode {
    SingleLine,
    AutoHeight { max_lines: usize },
    Full,
}

#[derive(Clone)]
pub enum SoftWrap {
    None,
    EditorWidth,
    Column(u32),
}

#[derive(Clone)]
pub struct EditorStyle {
    pub text: TextStyle,
    pub placeholder_text: Option<TextStyle>,
    pub theme: theme::Editor,
}

type CompletionId = usize;

pub type GetFieldEditorTheme = fn(&theme::Theme) -> theme::FieldEditor;

type OverrideTextStyle = dyn Fn(&EditorStyle) -> Option<HighlightStyle>;

pub struct Editor {
    handle: WeakViewHandle<Self>,
    buffer: ModelHandle<MultiBuffer>,
    display_map: ModelHandle<DisplayMap>,
    next_selection_id: usize,
    selections: Arc<[Selection<Anchor>]>,
    pending_selection: Option<PendingSelection>,
    columnar_selection_tail: Option<Anchor>,
    add_selections_state: Option<AddSelectionsState>,
    select_next_state: Option<SelectNextState>,
    selection_history:
        HashMap<TransactionId, (Arc<[Selection<Anchor>]>, Option<Arc<[Selection<Anchor>]>>)>,
    autoclose_stack: InvalidationStack<BracketPairState>,
    snippet_stack: InvalidationStack<SnippetState>,
    select_larger_syntax_node_stack: Vec<Box<[Selection<usize>]>>,
    active_diagnostics: Option<ActiveDiagnosticGroup>,
    scroll_position: Vector2F,
    scroll_top_anchor: Option<Anchor>,
    autoscroll_request: Option<Autoscroll>,
    settings: watch::Receiver<Settings>,
    soft_wrap_mode_override: Option<settings::SoftWrap>,
    get_field_editor_theme: Option<GetFieldEditorTheme>,
    override_text_style: Option<Box<OverrideTextStyle>>,
    project: Option<ModelHandle<Project>>,
    focused: bool,
    show_local_cursors: bool,
    blink_epoch: usize,
    blinking_paused: bool,
    mode: EditorMode,
    vertical_scroll_margin: f32,
    placeholder_text: Option<Arc<str>>,
    highlighted_rows: Option<Range<u32>>,
    background_highlights: BTreeMap<TypeId, (Color, Vec<Range<Anchor>>)>,
    nav_history: Option<ItemNavHistory>,
    context_menu: Option<ContextMenu>,
    completion_tasks: Vec<(CompletionId, Task<Option<()>>)>,
    next_completion_id: CompletionId,
    available_code_actions: Option<(ModelHandle<Buffer>, Arc<[CodeAction]>)>,
    code_actions_task: Option<Task<()>>,
    document_highlights_task: Option<Task<()>>,
    pending_rename: Option<RenameState>,
    searchable: bool,
    cursor_shape: CursorShape,
}

pub struct EditorSnapshot {
    pub mode: EditorMode,
    pub display_snapshot: DisplaySnapshot,
    pub placeholder_text: Option<Arc<str>>,
    is_focused: bool,
    scroll_position: Vector2F,
    scroll_top_anchor: Option<Anchor>,
}

#[derive(Clone)]
pub struct PendingSelection {
    selection: Selection<Anchor>,
    mode: SelectMode,
}

struct AddSelectionsState {
    above: bool,
    stack: Vec<usize>,
}

struct SelectNextState {
    query: AhoCorasick,
    wordwise: bool,
    done: bool,
}

struct BracketPairState {
    ranges: Vec<Range<Anchor>>,
    pair: BracketPair,
}

struct SnippetState {
    ranges: Vec<Vec<Range<Anchor>>>,
    active_index: usize,
}

pub struct RenameState {
    pub range: Range<Anchor>,
    pub old_name: String,
    pub editor: ViewHandle<Editor>,
    block_id: BlockId,
}

struct InvalidationStack<T>(Vec<T>);

enum ContextMenu {
    Completions(CompletionsMenu),
    CodeActions(CodeActionsMenu),
}

impl ContextMenu {
    fn select_prev(&mut self, cx: &mut ViewContext<Editor>) -> bool {
        if self.visible() {
            match self {
                ContextMenu::Completions(menu) => menu.select_prev(cx),
                ContextMenu::CodeActions(menu) => menu.select_prev(cx),
            }
            true
        } else {
            false
        }
    }

    fn select_next(&mut self, cx: &mut ViewContext<Editor>) -> bool {
        if self.visible() {
            match self {
                ContextMenu::Completions(menu) => menu.select_next(cx),
                ContextMenu::CodeActions(menu) => menu.select_next(cx),
            }
            true
        } else {
            false
        }
    }

    fn visible(&self) -> bool {
        match self {
            ContextMenu::Completions(menu) => menu.visible(),
            ContextMenu::CodeActions(menu) => menu.visible(),
        }
    }

    fn render(
        &self,
        cursor_position: DisplayPoint,
        style: EditorStyle,
        cx: &AppContext,
    ) -> (DisplayPoint, ElementBox) {
        match self {
            ContextMenu::Completions(menu) => (cursor_position, menu.render(style, cx)),
            ContextMenu::CodeActions(menu) => menu.render(cursor_position, style),
        }
    }
}

struct CompletionsMenu {
    id: CompletionId,
    initial_position: Anchor,
    buffer: ModelHandle<Buffer>,
    completions: Arc<[Completion]>,
    match_candidates: Vec<StringMatchCandidate>,
    matches: Arc<[StringMatch]>,
    selected_item: usize,
    list: UniformListState,
}

impl CompletionsMenu {
    fn select_prev(&mut self, cx: &mut ViewContext<Editor>) {
        if self.selected_item > 0 {
            self.selected_item -= 1;
            self.list.scroll_to(ScrollTarget::Show(self.selected_item));
        }
        cx.notify();
    }

    fn select_next(&mut self, cx: &mut ViewContext<Editor>) {
        if self.selected_item + 1 < self.matches.len() {
            self.selected_item += 1;
            self.list.scroll_to(ScrollTarget::Show(self.selected_item));
        }
        cx.notify();
    }

    fn visible(&self) -> bool {
        !self.matches.is_empty()
    }

    fn render(&self, style: EditorStyle, _: &AppContext) -> ElementBox {
        enum CompletionTag {}

        let completions = self.completions.clone();
        let matches = self.matches.clone();
        let selected_item = self.selected_item;
        let container_style = style.autocomplete.container;
        UniformList::new(self.list.clone(), matches.len(), move |range, items, cx| {
            let start_ix = range.start;
            for (ix, mat) in matches[range].iter().enumerate() {
                let completion = &completions[mat.candidate_id];
                let item_ix = start_ix + ix;
                items.push(
                    MouseEventHandler::new::<CompletionTag, _, _>(
                        mat.candidate_id,
                        cx,
                        |state, _| {
                            let item_style = if item_ix == selected_item {
                                style.autocomplete.selected_item
                            } else if state.hovered {
                                style.autocomplete.hovered_item
                            } else {
                                style.autocomplete.item
                            };

                            Text::new(completion.label.text.clone(), style.text.clone())
                                .with_soft_wrap(false)
                                .with_highlights(combine_syntax_and_fuzzy_match_highlights(
                                    &completion.label.text,
                                    style.text.color.into(),
                                    styled_runs_for_code_label(
                                        &completion.label,
                                        style.text.color,
                                        &style.syntax,
                                    ),
                                    &mat.positions,
                                ))
                                .contained()
                                .with_style(item_style)
                                .boxed()
                        },
                    )
                    .with_cursor_style(CursorStyle::PointingHand)
                    .on_mouse_down(move |cx| {
                        cx.dispatch_action(ConfirmCompletion(Some(item_ix)));
                    })
                    .boxed(),
                );
            }
        })
        .with_width_from_item(
            self.matches
                .iter()
                .enumerate()
                .max_by_key(|(_, mat)| {
                    self.completions[mat.candidate_id]
                        .label
                        .text
                        .chars()
                        .count()
                })
                .map(|(ix, _)| ix),
        )
        .contained()
        .with_style(container_style)
        .boxed()
    }

    pub async fn filter(&mut self, query: Option<&str>, executor: Arc<executor::Background>) {
        let mut matches = if let Some(query) = query {
            fuzzy::match_strings(
                &self.match_candidates,
                query,
                false,
                100,
                &Default::default(),
                executor,
            )
            .await
        } else {
            self.match_candidates
                .iter()
                .enumerate()
                .map(|(candidate_id, candidate)| StringMatch {
                    candidate_id,
                    score: Default::default(),
                    positions: Default::default(),
                    string: candidate.string.clone(),
                })
                .collect()
        };
        matches.sort_unstable_by_key(|mat| {
            (
                Reverse(OrderedFloat(mat.score)),
                self.completions[mat.candidate_id].sort_key(),
            )
        });

        for mat in &mut matches {
            let filter_start = self.completions[mat.candidate_id].label.filter_range.start;
            for position in &mut mat.positions {
                *position += filter_start;
            }
        }

        self.matches = matches.into();
    }
}

#[derive(Clone)]
struct CodeActionsMenu {
    actions: Arc<[CodeAction]>,
    buffer: ModelHandle<Buffer>,
    selected_item: usize,
    list: UniformListState,
    deployed_from_indicator: bool,
}

impl CodeActionsMenu {
    fn select_prev(&mut self, cx: &mut ViewContext<Editor>) {
        if self.selected_item > 0 {
            self.selected_item -= 1;
            cx.notify()
        }
    }

    fn select_next(&mut self, cx: &mut ViewContext<Editor>) {
        if self.selected_item + 1 < self.actions.len() {
            self.selected_item += 1;
            cx.notify()
        }
    }

    fn visible(&self) -> bool {
        !self.actions.is_empty()
    }

    fn render(
        &self,
        mut cursor_position: DisplayPoint,
        style: EditorStyle,
    ) -> (DisplayPoint, ElementBox) {
        enum ActionTag {}

        let container_style = style.autocomplete.container;
        let actions = self.actions.clone();
        let selected_item = self.selected_item;
        let element =
            UniformList::new(self.list.clone(), actions.len(), move |range, items, cx| {
                let start_ix = range.start;
                for (ix, action) in actions[range].iter().enumerate() {
                    let item_ix = start_ix + ix;
                    items.push(
                        MouseEventHandler::new::<ActionTag, _, _>(item_ix, cx, |state, _| {
                            let item_style = if item_ix == selected_item {
                                style.autocomplete.selected_item
                            } else if state.hovered {
                                style.autocomplete.hovered_item
                            } else {
                                style.autocomplete.item
                            };

                            Text::new(action.lsp_action.title.clone(), style.text.clone())
                                .with_soft_wrap(false)
                                .contained()
                                .with_style(item_style)
                                .boxed()
                        })
                        .with_cursor_style(CursorStyle::PointingHand)
                        .on_mouse_down(move |cx| {
                            cx.dispatch_action(ConfirmCodeAction(Some(item_ix)));
                        })
                        .boxed(),
                    );
                }
            })
            .with_width_from_item(
                self.actions
                    .iter()
                    .enumerate()
                    .max_by_key(|(_, action)| action.lsp_action.title.chars().count())
                    .map(|(ix, _)| ix),
            )
            .contained()
            .with_style(container_style)
            .boxed();

        if self.deployed_from_indicator {
            *cursor_position.column_mut() = 0;
        }

        (cursor_position, element)
    }
}

#[derive(Debug)]
struct ActiveDiagnosticGroup {
    primary_range: Range<Anchor>,
    primary_message: String,
    blocks: HashMap<BlockId, Diagnostic>,
    is_valid: bool,
}

#[derive(Serialize, Deserialize)]
struct ClipboardSelection {
    len: usize,
    is_entire_line: bool,
}

pub struct NavigationData {
    anchor: Anchor,
    offset: usize,
}

impl Editor {
    pub fn single_line(
        settings: watch::Receiver<Settings>,
        field_editor_style: Option<GetFieldEditorTheme>,
        cx: &mut ViewContext<Self>,
    ) -> Self {
        let buffer = cx.add_model(|cx| Buffer::new(0, String::new(), cx));
        let buffer = cx.add_model(|cx| MultiBuffer::singleton(buffer, cx));
        Self::new(
            EditorMode::SingleLine,
            buffer,
            None,
            settings,
            field_editor_style,
            cx,
        )
    }

    pub fn auto_height(
        max_lines: usize,
        settings: watch::Receiver<Settings>,
        field_editor_style: Option<GetFieldEditorTheme>,
        cx: &mut ViewContext<Self>,
    ) -> Self {
        let buffer = cx.add_model(|cx| Buffer::new(0, String::new(), cx));
        let buffer = cx.add_model(|cx| MultiBuffer::singleton(buffer, cx));
        Self::new(
            EditorMode::AutoHeight { max_lines },
            buffer,
            None,
            settings,
            field_editor_style,
            cx,
        )
    }

    pub fn for_buffer(
        buffer: ModelHandle<MultiBuffer>,
        project: Option<ModelHandle<Project>>,
        settings: watch::Receiver<Settings>,
        cx: &mut ViewContext<Self>,
    ) -> Self {
        Self::new(EditorMode::Full, buffer, project, settings, None, cx)
    }

    pub fn clone(&self, nav_history: ItemNavHistory, cx: &mut ViewContext<Self>) -> Self {
        let mut clone = Self::new(
            self.mode,
            self.buffer.clone(),
            self.project.clone(),
            self.settings.clone(),
            self.get_field_editor_theme,
            cx,
        );
        clone.scroll_position = self.scroll_position;
        clone.scroll_top_anchor = self.scroll_top_anchor.clone();
        clone.nav_history = Some(nav_history);
        clone.searchable = self.searchable;
        clone
    }

    fn new(
        mode: EditorMode,
        buffer: ModelHandle<MultiBuffer>,
        project: Option<ModelHandle<Project>>,
        settings: watch::Receiver<Settings>,
        get_field_editor_theme: Option<GetFieldEditorTheme>,
        cx: &mut ViewContext<Self>,
    ) -> Self {
        let display_map = cx.add_model(|cx| {
            let settings = settings.borrow();
            let style = build_style(&*settings, get_field_editor_theme, None, cx);
            DisplayMap::new(
                buffer.clone(),
                settings.tab_size,
                style.text.font_id,
                style.text.font_size,
                None,
                2,
                1,
                cx,
            )
        });
        cx.observe(&buffer, Self::on_buffer_changed).detach();
        cx.subscribe(&buffer, Self::on_buffer_event).detach();
        cx.observe(&display_map, Self::on_display_map_changed)
            .detach();

        let mut this = Self {
            handle: cx.weak_handle(),
            buffer,
            display_map,
            selections: Arc::from([]),
            pending_selection: Some(PendingSelection {
                selection: Selection {
                    id: 0,
                    start: Anchor::min(),
                    end: Anchor::min(),
                    reversed: false,
                    goal: SelectionGoal::None,
                },
                mode: SelectMode::Character,
            }),
            columnar_selection_tail: None,
            next_selection_id: 1,
            add_selections_state: None,
            select_next_state: None,
            selection_history: Default::default(),
            autoclose_stack: Default::default(),
            snippet_stack: Default::default(),
            select_larger_syntax_node_stack: Vec::new(),
            active_diagnostics: None,
            settings,
            soft_wrap_mode_override: None,
            get_field_editor_theme,
            project,
            scroll_position: Vector2F::zero(),
            scroll_top_anchor: None,
            autoscroll_request: None,
            focused: false,
            show_local_cursors: false,
            blink_epoch: 0,
            blinking_paused: false,
            mode,
            vertical_scroll_margin: 3.0,
            placeholder_text: None,
            highlighted_rows: None,
            background_highlights: Default::default(),
            nav_history: None,
            context_menu: None,
            completion_tasks: Default::default(),
            next_completion_id: 0,
            available_code_actions: Default::default(),
            code_actions_task: Default::default(),
            document_highlights_task: Default::default(),
            pending_rename: Default::default(),
            searchable: true,
<<<<<<< HEAD
            override_text_style: None,
=======
            cursor_shape: Default::default(),
>>>>>>> 87b1cfe3
        };
        this.end_selection(cx);
        this
    }

    pub fn open_new(
        workspace: &mut Workspace,
        _: &workspace::OpenNew,
        cx: &mut ViewContext<Workspace>,
    ) {
        let project = workspace.project();
        if project.read(cx).is_remote() {
            cx.propagate_action();
        } else if let Some(buffer) = project
            .update(cx, |project, cx| project.create_buffer(cx))
            .log_err()
        {
            workspace.open_item(BufferItemHandle(buffer), cx);
        }
    }

    pub fn replica_id(&self, cx: &AppContext) -> ReplicaId {
        self.buffer.read(cx).replica_id()
    }

    pub fn buffer(&self) -> &ModelHandle<MultiBuffer> {
        &self.buffer
    }

    pub fn title(&self, cx: &AppContext) -> String {
        self.buffer().read(cx).title(cx)
    }

    pub fn snapshot(&mut self, cx: &mut MutableAppContext) -> EditorSnapshot {
        EditorSnapshot {
            mode: self.mode,
            display_snapshot: self.display_map.update(cx, |map, cx| map.snapshot(cx)),
            scroll_position: self.scroll_position,
            scroll_top_anchor: self.scroll_top_anchor.clone(),
            placeholder_text: self.placeholder_text.clone(),
            is_focused: self
                .handle
                .upgrade(cx)
                .map_or(false, |handle| handle.is_focused(cx)),
        }
    }

    pub fn language<'a>(&self, cx: &'a AppContext) -> Option<&'a Arc<Language>> {
        self.buffer.read(cx).language(cx)
    }

    fn style(&self, cx: &AppContext) -> EditorStyle {
        build_style(
            &*self.settings.borrow(),
            self.get_field_editor_theme,
            self.override_text_style.as_deref(),
            cx,
        )
    }

    pub fn set_placeholder_text(
        &mut self,
        placeholder_text: impl Into<Arc<str>>,
        cx: &mut ViewContext<Self>,
    ) {
        self.placeholder_text = Some(placeholder_text.into());
        cx.notify();
    }

    pub fn set_vertical_scroll_margin(&mut self, margin_rows: usize, cx: &mut ViewContext<Self>) {
        self.vertical_scroll_margin = margin_rows as f32;
        cx.notify();
    }

    pub fn set_scroll_position(&mut self, scroll_position: Vector2F, cx: &mut ViewContext<Self>) {
        let map = self.display_map.update(cx, |map, cx| map.snapshot(cx));

        if scroll_position.y() == 0. {
            self.scroll_top_anchor = None;
            self.scroll_position = scroll_position;
        } else {
            let scroll_top_buffer_offset =
                DisplayPoint::new(scroll_position.y() as u32, 0).to_offset(&map, Bias::Right);
            let anchor = map
                .buffer_snapshot
                .anchor_at(scroll_top_buffer_offset, Bias::Right);
            self.scroll_position = vec2f(
                scroll_position.x(),
                scroll_position.y() - anchor.to_display_point(&map).row() as f32,
            );
            self.scroll_top_anchor = Some(anchor);
        }

        cx.notify();
    }

    pub fn set_cursor_shape(&mut self, cursor_shape: CursorShape, cx: &mut ViewContext<Self>) {
        self.cursor_shape = cursor_shape;
        cx.notify();
    }

    pub fn scroll_position(&self, cx: &mut ViewContext<Self>) -> Vector2F {
        let display_map = self.display_map.update(cx, |map, cx| map.snapshot(cx));
        compute_scroll_position(&display_map, self.scroll_position, &self.scroll_top_anchor)
    }

    pub fn clamp_scroll_left(&mut self, max: f32) -> bool {
        if max < self.scroll_position.x() {
            self.scroll_position.set_x(max);
            true
        } else {
            false
        }
    }

    pub fn autoscroll_vertically(
        &mut self,
        viewport_height: f32,
        line_height: f32,
        cx: &mut ViewContext<Self>,
    ) -> bool {
        let visible_lines = viewport_height / line_height;
        let display_map = self.display_map.update(cx, |map, cx| map.snapshot(cx));
        let mut scroll_position =
            compute_scroll_position(&display_map, self.scroll_position, &self.scroll_top_anchor);
        let max_scroll_top = if matches!(self.mode, EditorMode::AutoHeight { .. }) {
            (display_map.max_point().row() as f32 - visible_lines + 1.).max(0.)
        } else {
            display_map.max_point().row().saturating_sub(1) as f32
        };
        if scroll_position.y() > max_scroll_top {
            scroll_position.set_y(max_scroll_top);
            self.set_scroll_position(scroll_position, cx);
        }

        let autoscroll = if let Some(autoscroll) = self.autoscroll_request.take() {
            autoscroll
        } else {
            return false;
        };

        let first_cursor_top;
        let last_cursor_bottom;
        if let Some(highlighted_rows) = &self.highlighted_rows {
            first_cursor_top = highlighted_rows.start as f32;
            last_cursor_bottom = first_cursor_top + 1.;
        } else if autoscroll == Autoscroll::Newest {
            let newest_selection =
                self.newest_selection_with_snapshot::<Point>(&display_map.buffer_snapshot);
            first_cursor_top = newest_selection.head().to_display_point(&display_map).row() as f32;
            last_cursor_bottom = first_cursor_top + 1.;
        } else {
            let selections = self.local_selections::<Point>(cx);
            first_cursor_top = selections
                .first()
                .unwrap()
                .head()
                .to_display_point(&display_map)
                .row() as f32;
            last_cursor_bottom = selections
                .last()
                .unwrap()
                .head()
                .to_display_point(&display_map)
                .row() as f32
                + 1.0;
        }

        let margin = if matches!(self.mode, EditorMode::AutoHeight { .. }) {
            0.
        } else {
            ((visible_lines - (last_cursor_bottom - first_cursor_top)) / 2.0).floor()
        };
        if margin < 0.0 {
            return false;
        }

        match autoscroll {
            Autoscroll::Fit | Autoscroll::Newest => {
                let margin = margin.min(self.vertical_scroll_margin);
                let target_top = (first_cursor_top - margin).max(0.0);
                let target_bottom = last_cursor_bottom + margin;
                let start_row = scroll_position.y();
                let end_row = start_row + visible_lines;

                if target_top < start_row {
                    scroll_position.set_y(target_top);
                    self.set_scroll_position(scroll_position, cx);
                } else if target_bottom >= end_row {
                    scroll_position.set_y(target_bottom - visible_lines);
                    self.set_scroll_position(scroll_position, cx);
                }
            }
            Autoscroll::Center => {
                scroll_position.set_y((first_cursor_top - margin).max(0.0));
                self.set_scroll_position(scroll_position, cx);
            }
        }

        true
    }

    pub fn autoscroll_horizontally(
        &mut self,
        start_row: u32,
        viewport_width: f32,
        scroll_width: f32,
        max_glyph_width: f32,
        layouts: &[text_layout::Line],
        cx: &mut ViewContext<Self>,
    ) -> bool {
        let display_map = self.display_map.update(cx, |map, cx| map.snapshot(cx));
        let selections = self.local_selections::<Point>(cx);

        let mut target_left;
        let mut target_right;

        if self.highlighted_rows.is_some() {
            target_left = 0.0_f32;
            target_right = 0.0_f32;
        } else {
            target_left = std::f32::INFINITY;
            target_right = 0.0_f32;
            for selection in selections {
                let head = selection.head().to_display_point(&display_map);
                if head.row() >= start_row && head.row() < start_row + layouts.len() as u32 {
                    let start_column = head.column().saturating_sub(3);
                    let end_column = cmp::min(display_map.line_len(head.row()), head.column() + 3);
                    target_left = target_left.min(
                        layouts[(head.row() - start_row) as usize]
                            .x_for_index(start_column as usize),
                    );
                    target_right = target_right.max(
                        layouts[(head.row() - start_row) as usize].x_for_index(end_column as usize)
                            + max_glyph_width,
                    );
                }
            }
        }

        target_right = target_right.min(scroll_width);

        if target_right - target_left > viewport_width {
            return false;
        }

        let scroll_left = self.scroll_position.x() * max_glyph_width;
        let scroll_right = scroll_left + viewport_width;

        if target_left < scroll_left {
            self.scroll_position.set_x(target_left / max_glyph_width);
            true
        } else if target_right > scroll_right {
            self.scroll_position
                .set_x((target_right - viewport_width) / max_glyph_width);
            true
        } else {
            false
        }
    }

    fn select(&mut self, Select(phase): &Select, cx: &mut ViewContext<Self>) {
        self.hide_context_menu(cx);

        match phase {
            SelectPhase::Begin {
                position,
                add,
                click_count,
            } => self.begin_selection(*position, *add, *click_count, cx),
            SelectPhase::BeginColumnar {
                position,
                overshoot,
            } => self.begin_columnar_selection(*position, *overshoot, cx),
            SelectPhase::Extend {
                position,
                click_count,
            } => self.extend_selection(*position, *click_count, cx),
            SelectPhase::Update {
                position,
                overshoot,
                scroll_position,
            } => self.update_selection(*position, *overshoot, *scroll_position, cx),
            SelectPhase::End => self.end_selection(cx),
        }
    }

    fn extend_selection(
        &mut self,
        position: DisplayPoint,
        click_count: usize,
        cx: &mut ViewContext<Self>,
    ) {
        let display_map = self.display_map.update(cx, |map, cx| map.snapshot(cx));
        let tail = self
            .newest_selection_with_snapshot::<usize>(&display_map.buffer_snapshot)
            .tail();
        self.begin_selection(position, false, click_count, cx);

        let position = position.to_offset(&display_map, Bias::Left);
        let tail_anchor = display_map.buffer_snapshot.anchor_before(tail);
        let mut pending = self.pending_selection.clone().unwrap();

        if position >= tail {
            pending.selection.start = tail_anchor.clone();
        } else {
            pending.selection.end = tail_anchor.clone();
            pending.selection.reversed = true;
        }

        match &mut pending.mode {
            SelectMode::Word(range) | SelectMode::Line(range) => {
                *range = tail_anchor.clone()..tail_anchor
            }
            _ => {}
        }

        self.set_selections(self.selections.clone(), Some(pending), cx);
    }

    fn begin_selection(
        &mut self,
        position: DisplayPoint,
        add: bool,
        click_count: usize,
        cx: &mut ViewContext<Self>,
    ) {
        if !self.focused {
            cx.focus_self();
            cx.emit(Event::Activate);
        }

        let display_map = self.display_map.update(cx, |map, cx| map.snapshot(cx));
        let buffer = &display_map.buffer_snapshot;
        let newest_selection = self.newest_anchor_selection().clone();

        let start;
        let end;
        let mode;
        match click_count {
            1 => {
                start = buffer.anchor_before(position.to_point(&display_map));
                end = start.clone();
                mode = SelectMode::Character;
            }
            2 => {
                let range = movement::surrounding_word(&display_map, position);
                start = buffer.anchor_before(range.start.to_point(&display_map));
                end = buffer.anchor_before(range.end.to_point(&display_map));
                mode = SelectMode::Word(start.clone()..end.clone());
            }
            3 => {
                let position = display_map
                    .clip_point(position, Bias::Left)
                    .to_point(&display_map);
                let line_start = display_map.prev_line_boundary(position).0;
                let next_line_start = buffer.clip_point(
                    display_map.next_line_boundary(position).0 + Point::new(1, 0),
                    Bias::Left,
                );
                start = buffer.anchor_before(line_start);
                end = buffer.anchor_before(next_line_start);
                mode = SelectMode::Line(start.clone()..end.clone());
            }
            _ => {
                start = buffer.anchor_before(0);
                end = buffer.anchor_before(buffer.len());
                mode = SelectMode::All;
            }
        }

        self.push_to_nav_history(newest_selection.head(), Some(end.to_point(&buffer)), cx);

        let selection = Selection {
            id: post_inc(&mut self.next_selection_id),
            start,
            end,
            reversed: false,
            goal: SelectionGoal::None,
        };

        let mut selections;
        if add {
            selections = self.selections.clone();
            // Remove the newest selection if it was added due to a previous mouse up
            // within this multi-click.
            if click_count > 1 {
                selections = self
                    .selections
                    .iter()
                    .filter(|selection| selection.id != newest_selection.id)
                    .cloned()
                    .collect();
            }
        } else {
            selections = Arc::from([]);
        }
        self.set_selections(selections, Some(PendingSelection { selection, mode }), cx);

        cx.notify();
    }

    fn begin_columnar_selection(
        &mut self,
        position: DisplayPoint,
        overshoot: u32,
        cx: &mut ViewContext<Self>,
    ) {
        if !self.focused {
            cx.focus_self();
            cx.emit(Event::Activate);
        }

        let display_map = self.display_map.update(cx, |map, cx| map.snapshot(cx));
        let tail = self
            .newest_selection_with_snapshot::<Point>(&display_map.buffer_snapshot)
            .tail();
        self.columnar_selection_tail = Some(display_map.buffer_snapshot.anchor_before(tail));

        self.select_columns(
            tail.to_display_point(&display_map),
            position,
            overshoot,
            &display_map,
            cx,
        );
    }

    fn update_selection(
        &mut self,
        position: DisplayPoint,
        overshoot: u32,
        scroll_position: Vector2F,
        cx: &mut ViewContext<Self>,
    ) {
        let display_map = self.display_map.update(cx, |map, cx| map.snapshot(cx));

        if let Some(tail) = self.columnar_selection_tail.as_ref() {
            let tail = tail.to_display_point(&display_map);
            self.select_columns(tail, position, overshoot, &display_map, cx);
        } else if let Some(mut pending) = self.pending_selection.clone() {
            let buffer = self.buffer.read(cx).snapshot(cx);
            let head;
            let tail;
            match &pending.mode {
                SelectMode::Character => {
                    head = position.to_point(&display_map);
                    tail = pending.selection.tail().to_point(&buffer);
                }
                SelectMode::Word(original_range) => {
                    let original_display_range = original_range.start.to_display_point(&display_map)
                        ..original_range.end.to_display_point(&display_map);
                    let original_buffer_range = original_display_range.start.to_point(&display_map)
                        ..original_display_range.end.to_point(&display_map);
                    if movement::is_inside_word(&display_map, position)
                        || original_display_range.contains(&position)
                    {
                        let word_range = movement::surrounding_word(&display_map, position);
                        if word_range.start < original_display_range.start {
                            head = word_range.start.to_point(&display_map);
                        } else {
                            head = word_range.end.to_point(&display_map);
                        }
                    } else {
                        head = position.to_point(&display_map);
                    }

                    if head <= original_buffer_range.start {
                        tail = original_buffer_range.end;
                    } else {
                        tail = original_buffer_range.start;
                    }
                }
                SelectMode::Line(original_range) => {
                    let original_range = original_range.to_point(&display_map.buffer_snapshot);

                    let position = display_map
                        .clip_point(position, Bias::Left)
                        .to_point(&display_map);
                    let line_start = display_map.prev_line_boundary(position).0;
                    let next_line_start = buffer.clip_point(
                        display_map.next_line_boundary(position).0 + Point::new(1, 0),
                        Bias::Left,
                    );

                    if line_start < original_range.start {
                        head = line_start
                    } else {
                        head = next_line_start
                    }

                    if head <= original_range.start {
                        tail = original_range.end;
                    } else {
                        tail = original_range.start;
                    }
                }
                SelectMode::All => {
                    return;
                }
            };

            if head < tail {
                pending.selection.start = buffer.anchor_before(head);
                pending.selection.end = buffer.anchor_before(tail);
                pending.selection.reversed = true;
            } else {
                pending.selection.start = buffer.anchor_before(tail);
                pending.selection.end = buffer.anchor_before(head);
                pending.selection.reversed = false;
            }
            self.set_selections(self.selections.clone(), Some(pending), cx);
        } else {
            log::error!("update_selection dispatched with no pending selection");
            return;
        }

        self.set_scroll_position(scroll_position, cx);
        cx.notify();
    }

    fn end_selection(&mut self, cx: &mut ViewContext<Self>) {
        self.columnar_selection_tail.take();
        if self.pending_selection.is_some() {
            let selections = self.local_selections::<usize>(cx);
            self.update_selections(selections, None, cx);
        }
    }

    fn select_columns(
        &mut self,
        tail: DisplayPoint,
        head: DisplayPoint,
        overshoot: u32,
        display_map: &DisplaySnapshot,
        cx: &mut ViewContext<Self>,
    ) {
        let start_row = cmp::min(tail.row(), head.row());
        let end_row = cmp::max(tail.row(), head.row());
        let start_column = cmp::min(tail.column(), head.column() + overshoot);
        let end_column = cmp::max(tail.column(), head.column() + overshoot);
        let reversed = start_column < tail.column();

        let selections = (start_row..=end_row)
            .filter_map(|row| {
                if start_column <= display_map.line_len(row) && !display_map.is_block_line(row) {
                    let start = display_map
                        .clip_point(DisplayPoint::new(row, start_column), Bias::Left)
                        .to_point(&display_map);
                    let end = display_map
                        .clip_point(DisplayPoint::new(row, end_column), Bias::Right)
                        .to_point(&display_map);
                    Some(Selection {
                        id: post_inc(&mut self.next_selection_id),
                        start,
                        end,
                        reversed,
                        goal: SelectionGoal::None,
                    })
                } else {
                    None
                }
            })
            .collect::<Vec<_>>();

        self.update_selections(selections, None, cx);
        cx.notify();
    }

    pub fn is_selecting(&self) -> bool {
        self.pending_selection.is_some() || self.columnar_selection_tail.is_some()
    }

    pub fn cancel(&mut self, _: &Cancel, cx: &mut ViewContext<Self>) {
        if self.take_rename(cx).is_some() {
            return;
        }

        if self.hide_context_menu(cx).is_some() {
            return;
        }

        if self.snippet_stack.pop().is_some() {
            return;
        }

        if self.mode != EditorMode::Full {
            cx.propagate_action();
            return;
        }

        if self.active_diagnostics.is_some() {
            self.dismiss_diagnostics(cx);
        } else if let Some(pending) = self.pending_selection.clone() {
            let mut selections = self.selections.clone();
            if selections.is_empty() {
                selections = Arc::from([pending.selection]);
            }
            self.set_selections(selections, None, cx);
            self.request_autoscroll(Autoscroll::Fit, cx);
        } else {
            let mut oldest_selection = self.oldest_selection::<usize>(&cx);
            if self.selection_count() == 1 {
                if oldest_selection.is_empty() {
                    cx.propagate_action();
                    return;
                }

                oldest_selection.start = oldest_selection.head().clone();
                oldest_selection.end = oldest_selection.head().clone();
            }
            self.update_selections(vec![oldest_selection], Some(Autoscroll::Fit), cx);
        }
    }

    #[cfg(any(test, feature = "test-support"))]
    pub fn selected_ranges<D: TextDimension + Ord + Sub<D, Output = D>>(
        &self,
        cx: &mut MutableAppContext,
    ) -> Vec<Range<D>> {
        self.local_selections::<D>(cx)
            .iter()
            .map(|s| {
                if s.reversed {
                    s.end.clone()..s.start.clone()
                } else {
                    s.start.clone()..s.end.clone()
                }
            })
            .collect()
    }

    #[cfg(any(test, feature = "test-support"))]
    pub fn selected_display_ranges(&self, cx: &mut MutableAppContext) -> Vec<Range<DisplayPoint>> {
        let display_map = self
            .display_map
            .update(cx, |display_map, cx| display_map.snapshot(cx));
        self.selections
            .iter()
            .chain(
                self.pending_selection
                    .as_ref()
                    .map(|pending| &pending.selection),
            )
            .map(|s| {
                if s.reversed {
                    s.end.to_display_point(&display_map)..s.start.to_display_point(&display_map)
                } else {
                    s.start.to_display_point(&display_map)..s.end.to_display_point(&display_map)
                }
            })
            .collect()
    }

    pub fn select_ranges<I, T>(
        &mut self,
        ranges: I,
        autoscroll: Option<Autoscroll>,
        cx: &mut ViewContext<Self>,
    ) where
        I: IntoIterator<Item = Range<T>>,
        T: ToOffset,
    {
        let buffer = self.buffer.read(cx).snapshot(cx);
        let selections = ranges
            .into_iter()
            .map(|range| {
                let mut start = range.start.to_offset(&buffer);
                let mut end = range.end.to_offset(&buffer);
                let reversed = if start > end {
                    mem::swap(&mut start, &mut end);
                    true
                } else {
                    false
                };
                Selection {
                    id: post_inc(&mut self.next_selection_id),
                    start,
                    end,
                    reversed,
                    goal: SelectionGoal::None,
                }
            })
            .collect::<Vec<_>>();
        self.update_selections(selections, autoscroll, cx);
    }

    #[cfg(any(test, feature = "test-support"))]
    pub fn select_display_ranges<'a, T>(&mut self, ranges: T, cx: &mut ViewContext<Self>)
    where
        T: IntoIterator<Item = &'a Range<DisplayPoint>>,
    {
        let display_map = self.display_map.update(cx, |map, cx| map.snapshot(cx));
        let selections = ranges
            .into_iter()
            .map(|range| {
                let mut start = range.start;
                let mut end = range.end;
                let reversed = if start > end {
                    mem::swap(&mut start, &mut end);
                    true
                } else {
                    false
                };
                Selection {
                    id: post_inc(&mut self.next_selection_id),
                    start: start.to_point(&display_map),
                    end: end.to_point(&display_map),
                    reversed,
                    goal: SelectionGoal::None,
                }
            })
            .collect();
        self.update_selections(selections, None, cx);
    }

    pub fn handle_input(&mut self, action: &Input, cx: &mut ViewContext<Self>) {
        let text = action.0.as_ref();
        if !self.skip_autoclose_end(text, cx) {
            self.start_transaction(cx);
            if !self.surround_with_bracket_pair(text, cx) {
                self.insert(text, cx);
                self.autoclose_bracket_pairs(cx);
            }
            self.end_transaction(cx);
            self.trigger_completion_on_input(text, cx);
        }
    }

    pub fn newline(&mut self, _: &Newline, cx: &mut ViewContext<Self>) {
        self.start_transaction(cx);
        let mut old_selections = SmallVec::<[_; 32]>::new();
        {
            let selections = self.local_selections::<usize>(cx);
            let buffer = self.buffer.read(cx).snapshot(cx);
            for selection in selections.iter() {
                let start_point = selection.start.to_point(&buffer);
                let indent = buffer
                    .indent_column_for_line(start_point.row)
                    .min(start_point.column);
                let start = selection.start;
                let end = selection.end;

                let mut insert_extra_newline = false;
                if let Some(language) = buffer.language() {
                    let leading_whitespace_len = buffer
                        .reversed_chars_at(start)
                        .take_while(|c| c.is_whitespace() && *c != '\n')
                        .map(|c| c.len_utf8())
                        .sum::<usize>();

                    let trailing_whitespace_len = buffer
                        .chars_at(end)
                        .take_while(|c| c.is_whitespace() && *c != '\n')
                        .map(|c| c.len_utf8())
                        .sum::<usize>();

                    insert_extra_newline = language.brackets().iter().any(|pair| {
                        let pair_start = pair.start.trim_end();
                        let pair_end = pair.end.trim_start();

                        pair.newline
                            && buffer.contains_str_at(end + trailing_whitespace_len, pair_end)
                            && buffer.contains_str_at(
                                (start - leading_whitespace_len).saturating_sub(pair_start.len()),
                                pair_start,
                            )
                    });
                }

                old_selections.push((
                    selection.id,
                    buffer.anchor_after(end),
                    start..end,
                    indent,
                    insert_extra_newline,
                ));
            }
        }

        self.buffer.update(cx, |buffer, cx| {
            let mut delta = 0_isize;
            let mut pending_edit: Option<PendingEdit> = None;
            for (_, _, range, indent, insert_extra_newline) in &old_selections {
                if pending_edit.as_ref().map_or(false, |pending| {
                    pending.indent != *indent
                        || pending.insert_extra_newline != *insert_extra_newline
                }) {
                    let pending = pending_edit.take().unwrap();
                    let mut new_text = String::with_capacity(1 + pending.indent as usize);
                    new_text.push('\n');
                    new_text.extend(iter::repeat(' ').take(pending.indent as usize));
                    if pending.insert_extra_newline {
                        new_text = new_text.repeat(2);
                    }
                    buffer.edit_with_autoindent(pending.ranges, new_text, cx);
                    delta += pending.delta;
                }

                let start = (range.start as isize + delta) as usize;
                let end = (range.end as isize + delta) as usize;
                let mut text_len = *indent as usize + 1;
                if *insert_extra_newline {
                    text_len *= 2;
                }

                let pending = pending_edit.get_or_insert_with(Default::default);
                pending.delta += text_len as isize - (end - start) as isize;
                pending.indent = *indent;
                pending.insert_extra_newline = *insert_extra_newline;
                pending.ranges.push(start..end);
            }

            let pending = pending_edit.unwrap();
            let mut new_text = String::with_capacity(1 + pending.indent as usize);
            new_text.push('\n');
            new_text.extend(iter::repeat(' ').take(pending.indent as usize));
            if pending.insert_extra_newline {
                new_text = new_text.repeat(2);
            }
            buffer.edit_with_autoindent(pending.ranges, new_text, cx);

            let buffer = buffer.read(cx);
            self.selections = self
                .selections
                .iter()
                .cloned()
                .zip(old_selections)
                .map(
                    |(mut new_selection, (_, end_anchor, _, _, insert_extra_newline))| {
                        let mut cursor = end_anchor.to_point(&buffer);
                        if insert_extra_newline {
                            cursor.row -= 1;
                            cursor.column = buffer.line_len(cursor.row);
                        }
                        let anchor = buffer.anchor_after(cursor);
                        new_selection.start = anchor.clone();
                        new_selection.end = anchor;
                        new_selection
                    },
                )
                .collect();
        });

        self.request_autoscroll(Autoscroll::Fit, cx);
        self.end_transaction(cx);

        #[derive(Default)]
        struct PendingEdit {
            indent: u32,
            insert_extra_newline: bool,
            delta: isize,
            ranges: SmallVec<[Range<usize>; 32]>,
        }
    }

    pub fn insert(&mut self, text: &str, cx: &mut ViewContext<Self>) {
        self.start_transaction(cx);

        let old_selections = self.local_selections::<usize>(cx);
        let selection_anchors = self.buffer.update(cx, |buffer, cx| {
            let anchors = {
                let snapshot = buffer.read(cx);
                old_selections
                    .iter()
                    .map(|s| (s.id, s.goal, snapshot.anchor_after(s.end)))
                    .collect::<Vec<_>>()
            };
            let edit_ranges = old_selections.iter().map(|s| s.start..s.end);
            buffer.edit_with_autoindent(edit_ranges, text, cx);
            anchors
        });

        let selections = {
            let snapshot = self.buffer.read(cx).read(cx);
            selection_anchors
                .into_iter()
                .map(|(id, goal, position)| {
                    let position = position.to_offset(&snapshot);
                    Selection {
                        id,
                        start: position,
                        end: position,
                        goal,
                        reversed: false,
                    }
                })
                .collect()
        };
        self.update_selections(selections, Some(Autoscroll::Fit), cx);
        self.end_transaction(cx);
    }

    fn trigger_completion_on_input(&mut self, text: &str, cx: &mut ViewContext<Self>) {
        let selection = self.newest_anchor_selection();
        if self
            .buffer
            .read(cx)
            .is_completion_trigger(selection.head(), text, cx)
        {
            self.show_completions(&ShowCompletions, cx);
        } else {
            self.hide_context_menu(cx);
        }
    }

    fn surround_with_bracket_pair(&mut self, text: &str, cx: &mut ViewContext<Self>) -> bool {
        let snapshot = self.buffer.read(cx).snapshot(cx);
        if let Some(pair) = snapshot
            .language()
            .and_then(|language| language.brackets().iter().find(|b| b.start == text))
            .cloned()
        {
            if self
                .local_selections::<usize>(cx)
                .iter()
                .any(|selection| selection.is_empty())
            {
                false
            } else {
                let mut selections = self.selections.to_vec();
                for selection in &mut selections {
                    selection.end = selection.end.bias_left(&snapshot);
                }
                drop(snapshot);

                self.buffer.update(cx, |buffer, cx| {
                    buffer.edit(
                        selections.iter().map(|s| s.start.clone()..s.start.clone()),
                        &pair.start,
                        cx,
                    );
                    buffer.edit(
                        selections.iter().map(|s| s.end.clone()..s.end.clone()),
                        &pair.end,
                        cx,
                    );
                });

                let snapshot = self.buffer.read(cx).read(cx);
                for selection in &mut selections {
                    selection.end = selection.end.bias_right(&snapshot);
                }
                drop(snapshot);

                self.set_selections(selections.into(), None, cx);
                true
            }
        } else {
            false
        }
    }

    fn autoclose_bracket_pairs(&mut self, cx: &mut ViewContext<Self>) {
        let selections = self.local_selections::<usize>(cx);
        let mut bracket_pair_state = None;
        let mut new_selections = None;
        self.buffer.update(cx, |buffer, cx| {
            let mut snapshot = buffer.snapshot(cx);
            let left_biased_selections = selections
                .iter()
                .map(|selection| Selection {
                    id: selection.id,
                    start: snapshot.anchor_before(selection.start),
                    end: snapshot.anchor_before(selection.end),
                    reversed: selection.reversed,
                    goal: selection.goal,
                })
                .collect::<Vec<_>>();

            let autoclose_pair = snapshot.language().and_then(|language| {
                let first_selection_start = selections.first().unwrap().start;
                let pair = language.brackets().iter().find(|pair| {
                    snapshot.contains_str_at(
                        first_selection_start.saturating_sub(pair.start.len()),
                        &pair.start,
                    )
                });
                pair.and_then(|pair| {
                    let should_autoclose = selections.iter().all(|selection| {
                        // Ensure all selections are parked at the end of a pair start.
                        if snapshot.contains_str_at(
                            selection.start.saturating_sub(pair.start.len()),
                            &pair.start,
                        ) {
                            // Autoclose only if the next character is a whitespace or a pair end
                            // (possibly a different one from the pair we are inserting).
                            snapshot
                                .chars_at(selection.start)
                                .next()
                                .map_or(true, |ch| ch.is_whitespace())
                                || language.brackets().iter().any(|pair| {
                                    snapshot.contains_str_at(selection.start, &pair.end)
                                })
                        } else {
                            false
                        }
                    });

                    if should_autoclose {
                        Some(pair.clone())
                    } else {
                        None
                    }
                })
            });

            if let Some(pair) = autoclose_pair {
                let selection_ranges = selections
                    .iter()
                    .map(|selection| {
                        let start = selection.start.to_offset(&snapshot);
                        start..start
                    })
                    .collect::<SmallVec<[_; 32]>>();

                buffer.edit(selection_ranges, &pair.end, cx);
                snapshot = buffer.snapshot(cx);

                new_selections = Some(
                    self.resolve_selections::<usize, _>(left_biased_selections.iter(), &snapshot)
                        .collect::<Vec<_>>(),
                );

                if pair.end.len() == 1 {
                    let mut delta = 0;
                    bracket_pair_state = Some(BracketPairState {
                        ranges: selections
                            .iter()
                            .map(move |selection| {
                                let offset = selection.start + delta;
                                delta += 1;
                                snapshot.anchor_before(offset)..snapshot.anchor_after(offset)
                            })
                            .collect(),
                        pair,
                    });
                }
            }
        });

        if let Some(new_selections) = new_selections {
            self.update_selections(new_selections, None, cx);
        }
        if let Some(bracket_pair_state) = bracket_pair_state {
            self.autoclose_stack.push(bracket_pair_state);
        }
    }

    fn skip_autoclose_end(&mut self, text: &str, cx: &mut ViewContext<Self>) -> bool {
        let old_selections = self.local_selections::<usize>(cx);
        let autoclose_pair = if let Some(autoclose_pair) = self.autoclose_stack.last() {
            autoclose_pair
        } else {
            return false;
        };
        if text != autoclose_pair.pair.end {
            return false;
        }

        debug_assert_eq!(old_selections.len(), autoclose_pair.ranges.len());

        let buffer = self.buffer.read(cx).snapshot(cx);
        if old_selections
            .iter()
            .zip(autoclose_pair.ranges.iter().map(|r| r.to_offset(&buffer)))
            .all(|(selection, autoclose_range)| {
                let autoclose_range_end = autoclose_range.end.to_offset(&buffer);
                selection.is_empty() && selection.start == autoclose_range_end
            })
        {
            let new_selections = old_selections
                .into_iter()
                .map(|selection| {
                    let cursor = selection.start + 1;
                    Selection {
                        id: selection.id,
                        start: cursor,
                        end: cursor,
                        reversed: false,
                        goal: SelectionGoal::None,
                    }
                })
                .collect();
            self.autoclose_stack.pop();
            self.update_selections(new_selections, Some(Autoscroll::Fit), cx);
            true
        } else {
            false
        }
    }

    fn completion_query(buffer: &MultiBufferSnapshot, position: impl ToOffset) -> Option<String> {
        let offset = position.to_offset(buffer);
        let (word_range, kind) = buffer.surrounding_word(offset);
        if offset > word_range.start && kind == Some(CharKind::Word) {
            Some(
                buffer
                    .text_for_range(word_range.start..offset)
                    .collect::<String>(),
            )
        } else {
            None
        }
    }

    fn show_completions(&mut self, _: &ShowCompletions, cx: &mut ViewContext<Self>) {
        if self.pending_rename.is_some() {
            return;
        }

        let project = if let Some(project) = self.project.clone() {
            project
        } else {
            return;
        };

        let position = self.newest_anchor_selection().head();
        let (buffer, buffer_position) = if let Some(output) = self
            .buffer
            .read(cx)
            .text_anchor_for_position(position.clone(), cx)
        {
            output
        } else {
            return;
        };

        let query = Self::completion_query(&self.buffer.read(cx).read(cx), position.clone());
        let completions = project.update(cx, |project, cx| {
            project.completions(&buffer, buffer_position.clone(), cx)
        });

        let id = post_inc(&mut self.next_completion_id);
        let task = cx.spawn_weak(|this, mut cx| {
            async move {
                let completions = completions.await?;
                if completions.is_empty() {
                    return Ok(());
                }

                let mut menu = CompletionsMenu {
                    id,
                    initial_position: position,
                    match_candidates: completions
                        .iter()
                        .enumerate()
                        .map(|(id, completion)| {
                            StringMatchCandidate::new(
                                id,
                                completion.label.text[completion.label.filter_range.clone()].into(),
                            )
                        })
                        .collect(),
                    buffer,
                    completions: completions.into(),
                    matches: Vec::new().into(),
                    selected_item: 0,
                    list: Default::default(),
                };

                menu.filter(query.as_deref(), cx.background()).await;

                if let Some(this) = this.upgrade(&cx) {
                    this.update(&mut cx, |this, cx| {
                        match this.context_menu.as_ref() {
                            None => {}
                            Some(ContextMenu::Completions(prev_menu)) => {
                                if prev_menu.id > menu.id {
                                    return;
                                }
                            }
                            _ => return,
                        }

                        this.completion_tasks.retain(|(id, _)| *id > menu.id);
                        if this.focused {
                            this.show_context_menu(ContextMenu::Completions(menu), cx);
                        }

                        cx.notify();
                    });
                }
                Ok::<_, anyhow::Error>(())
            }
            .log_err()
        });
        self.completion_tasks.push((id, task));
    }

    pub fn confirm_completion(
        &mut self,
        ConfirmCompletion(completion_ix): &ConfirmCompletion,
        cx: &mut ViewContext<Self>,
    ) -> Option<Task<Result<()>>> {
        use language::ToOffset as _;

        let completions_menu = if let ContextMenu::Completions(menu) = self.hide_context_menu(cx)? {
            menu
        } else {
            return None;
        };

        let mat = completions_menu
            .matches
            .get(completion_ix.unwrap_or(completions_menu.selected_item))?;
        let buffer_handle = completions_menu.buffer;
        let completion = completions_menu.completions.get(mat.candidate_id)?;

        let snippet;
        let text;
        if completion.is_snippet() {
            snippet = Some(Snippet::parse(&completion.new_text).log_err()?);
            text = snippet.as_ref().unwrap().text.clone();
        } else {
            snippet = None;
            text = completion.new_text.clone();
        };
        let buffer = buffer_handle.read(cx);
        let old_range = completion.old_range.to_offset(&buffer);
        let old_text = buffer.text_for_range(old_range.clone()).collect::<String>();

        let selections = self.local_selections::<usize>(cx);
        let newest_selection = self.newest_anchor_selection();
        if newest_selection.start.buffer_id != Some(buffer_handle.id()) {
            return None;
        }

        let lookbehind = newest_selection
            .start
            .text_anchor
            .to_offset(buffer)
            .saturating_sub(old_range.start);
        let lookahead = old_range
            .end
            .saturating_sub(newest_selection.end.text_anchor.to_offset(buffer));
        let mut common_prefix_len = old_text
            .bytes()
            .zip(text.bytes())
            .take_while(|(a, b)| a == b)
            .count();

        let snapshot = self.buffer.read(cx).snapshot(cx);
        let mut ranges = Vec::new();
        for selection in &selections {
            if snapshot.contains_str_at(selection.start.saturating_sub(lookbehind), &old_text) {
                let start = selection.start.saturating_sub(lookbehind);
                let end = selection.end + lookahead;
                ranges.push(start + common_prefix_len..end);
            } else {
                common_prefix_len = 0;
                ranges.clear();
                ranges.extend(selections.iter().map(|s| {
                    if s.id == newest_selection.id {
                        old_range.clone()
                    } else {
                        s.start..s.end
                    }
                }));
                break;
            }
        }
        let text = &text[common_prefix_len..];

        self.start_transaction(cx);
        if let Some(mut snippet) = snippet {
            snippet.text = text.to_string();
            for tabstop in snippet.tabstops.iter_mut().flatten() {
                tabstop.start -= common_prefix_len as isize;
                tabstop.end -= common_prefix_len as isize;
            }

            self.insert_snippet(&ranges, snippet, cx).log_err();
        } else {
            self.buffer.update(cx, |buffer, cx| {
                buffer.edit_with_autoindent(ranges, text, cx);
            });
        }
        self.end_transaction(cx);

        let project = self.project.clone()?;
        let apply_edits = project.update(cx, |project, cx| {
            project.apply_additional_edits_for_completion(
                buffer_handle,
                completion.clone(),
                true,
                cx,
            )
        });
        Some(cx.foreground().spawn(async move {
            apply_edits.await?;
            Ok(())
        }))
    }

    pub fn toggle_code_actions(
        &mut self,
        &ToggleCodeActions(deployed_from_indicator): &ToggleCodeActions,
        cx: &mut ViewContext<Self>,
    ) {
        if matches!(
            self.context_menu.as_ref(),
            Some(ContextMenu::CodeActions(_))
        ) {
            self.context_menu.take();
            cx.notify();
            return;
        }

        let mut task = self.code_actions_task.take();
        cx.spawn_weak(|this, mut cx| async move {
            while let Some(prev_task) = task {
                prev_task.await;
                task = this
                    .upgrade(&cx)
                    .and_then(|this| this.update(&mut cx, |this, _| this.code_actions_task.take()));
            }

            if let Some(this) = this.upgrade(&cx) {
                this.update(&mut cx, |this, cx| {
                    if this.focused {
                        if let Some((buffer, actions)) = this.available_code_actions.clone() {
                            this.show_context_menu(
                                ContextMenu::CodeActions(CodeActionsMenu {
                                    buffer,
                                    actions,
                                    selected_item: Default::default(),
                                    list: Default::default(),
                                    deployed_from_indicator,
                                }),
                                cx,
                            );
                        }
                    }
                })
            }
            Ok::<_, anyhow::Error>(())
        })
        .detach_and_log_err(cx);
    }

    pub fn confirm_code_action(
        workspace: &mut Workspace,
        ConfirmCodeAction(action_ix): &ConfirmCodeAction,
        cx: &mut ViewContext<Workspace>,
    ) -> Option<Task<Result<()>>> {
        let editor = workspace.active_item(cx)?.act_as::<Editor>(cx)?;
        let actions_menu = if let ContextMenu::CodeActions(menu) =
            editor.update(cx, |editor, cx| editor.hide_context_menu(cx))?
        {
            menu
        } else {
            return None;
        };
        let action_ix = action_ix.unwrap_or(actions_menu.selected_item);
        let action = actions_menu.actions.get(action_ix)?.clone();
        let title = action.lsp_action.title.clone();
        let buffer = actions_menu.buffer;

        let apply_code_actions = workspace.project().clone().update(cx, |project, cx| {
            project.apply_code_action(buffer, action, true, cx)
        });
        Some(cx.spawn(|workspace, cx| async move {
            let project_transaction = apply_code_actions.await?;
            Self::open_project_transaction(editor, workspace, project_transaction, title, cx).await
        }))
    }

    async fn open_project_transaction(
        this: ViewHandle<Editor>,
        workspace: ViewHandle<Workspace>,
        transaction: ProjectTransaction,
        title: String,
        mut cx: AsyncAppContext,
    ) -> Result<()> {
        let replica_id = this.read_with(&cx, |this, cx| this.replica_id(cx));

        // If the code action's edits are all contained within this editor, then
        // avoid opening a new editor to display them.
        let mut entries = transaction.0.iter();
        if let Some((buffer, transaction)) = entries.next() {
            if entries.next().is_none() {
                let excerpt = this.read_with(&cx, |editor, cx| {
                    editor
                        .buffer()
                        .read(cx)
                        .excerpt_containing(editor.newest_anchor_selection().head(), cx)
                });
                if let Some((excerpted_buffer, excerpt_range)) = excerpt {
                    if excerpted_buffer == *buffer {
                        let snapshot = buffer.read_with(&cx, |buffer, _| buffer.snapshot());
                        let excerpt_range = excerpt_range.to_offset(&snapshot);
                        if snapshot
                            .edited_ranges_for_transaction(transaction)
                            .all(|range| {
                                excerpt_range.start <= range.start && excerpt_range.end >= range.end
                            })
                        {
                            return Ok(());
                        }
                    }
                }
            }
        }

        let mut ranges_to_highlight = Vec::new();
        let excerpt_buffer = cx.add_model(|cx| {
            let mut multibuffer = MultiBuffer::new(replica_id).with_title(title);
            for (buffer, transaction) in &transaction.0 {
                let snapshot = buffer.read(cx).snapshot();
                ranges_to_highlight.extend(
                    multibuffer.push_excerpts_with_context_lines(
                        buffer.clone(),
                        snapshot
                            .edited_ranges_for_transaction::<usize>(transaction)
                            .collect(),
                        1,
                        cx,
                    ),
                );
            }
            multibuffer.push_transaction(&transaction.0);
            multibuffer
        });

        workspace.update(&mut cx, |workspace, cx| {
            let editor = workspace.open_item(MultiBufferItemHandle(excerpt_buffer), cx);
            if let Some(editor) = editor.act_as::<Self>(cx) {
                editor.update(cx, |editor, cx| {
                    let color = editor.style(cx).highlighted_line_background;
                    editor.highlight_background::<Self>(ranges_to_highlight, color, cx);
                });
            }
        });

        Ok(())
    }

    fn refresh_code_actions(&mut self, cx: &mut ViewContext<Self>) -> Option<()> {
        let project = self.project.as_ref()?;
        let buffer = self.buffer.read(cx);
        let newest_selection = self.newest_anchor_selection().clone();
        let (start_buffer, start) = buffer.text_anchor_for_position(newest_selection.start, cx)?;
        let (end_buffer, end) = buffer.text_anchor_for_position(newest_selection.end, cx)?;
        if start_buffer != end_buffer {
            return None;
        }

        let actions = project.update(cx, |project, cx| {
            project.code_actions(&start_buffer, start..end, cx)
        });
        self.code_actions_task = Some(cx.spawn_weak(|this, mut cx| async move {
            let actions = actions.await;
            if let Some(this) = this.upgrade(&cx) {
                this.update(&mut cx, |this, cx| {
                    this.available_code_actions = actions.log_err().and_then(|actions| {
                        if actions.is_empty() {
                            None
                        } else {
                            Some((start_buffer, actions.into()))
                        }
                    });
                    cx.notify();
                })
            }
        }));
        None
    }

    fn refresh_document_highlights(&mut self, cx: &mut ViewContext<Self>) -> Option<()> {
        let project = self.project.as_ref()?;
        let buffer = self.buffer.read(cx);
        let newest_selection = self.newest_anchor_selection().clone();
        let cursor_position = newest_selection.head();
        let (cursor_buffer, cursor_buffer_position) =
            buffer.text_anchor_for_position(cursor_position.clone(), cx)?;
        let (tail_buffer, _) = buffer.text_anchor_for_position(newest_selection.tail(), cx)?;
        if cursor_buffer != tail_buffer {
            return None;
        }

        let highlights = project.update(cx, |project, cx| {
            project.document_highlights(&cursor_buffer, cursor_buffer_position, cx)
        });

        enum DocumentHighlightRead {}
        enum DocumentHighlightWrite {}

        self.document_highlights_task = Some(cx.spawn_weak(|this, mut cx| async move {
            let highlights = highlights.log_err().await;
            if let Some((this, highlights)) = this.upgrade(&cx).zip(highlights) {
                this.update(&mut cx, |this, cx| {
                    let buffer_id = cursor_position.buffer_id;
                    let excerpt_id = cursor_position.excerpt_id.clone();
                    let style = this.style(cx);
                    let read_background = style.document_highlight_read_background;
                    let write_background = style.document_highlight_write_background;
                    let buffer = this.buffer.read(cx);
                    if !buffer
                        .text_anchor_for_position(cursor_position, cx)
                        .map_or(false, |(buffer, _)| buffer == cursor_buffer)
                    {
                        return;
                    }

                    let mut write_ranges = Vec::new();
                    let mut read_ranges = Vec::new();
                    for highlight in highlights {
                        let range = Anchor {
                            buffer_id,
                            excerpt_id: excerpt_id.clone(),
                            text_anchor: highlight.range.start,
                        }..Anchor {
                            buffer_id,
                            excerpt_id: excerpt_id.clone(),
                            text_anchor: highlight.range.end,
                        };
                        if highlight.kind == lsp::DocumentHighlightKind::WRITE {
                            write_ranges.push(range);
                        } else {
                            read_ranges.push(range);
                        }
                    }

                    this.highlight_background::<DocumentHighlightRead>(
                        read_ranges,
                        read_background,
                        cx,
                    );
                    this.highlight_background::<DocumentHighlightWrite>(
                        write_ranges,
                        write_background,
                        cx,
                    );
                    cx.notify();
                });
            }
        }));
        None
    }

    pub fn render_code_actions_indicator(
        &self,
        style: &EditorStyle,
        cx: &mut ViewContext<Self>,
    ) -> Option<ElementBox> {
        if self.available_code_actions.is_some() {
            enum Tag {}
            Some(
                MouseEventHandler::new::<Tag, _, _>(0, cx, |_, _| {
                    Svg::new("icons/zap.svg")
                        .with_color(style.code_actions_indicator)
                        .boxed()
                })
                .with_cursor_style(CursorStyle::PointingHand)
                .with_padding(Padding::uniform(3.))
                .on_mouse_down(|cx| {
                    cx.dispatch_action(ToggleCodeActions(true));
                })
                .boxed(),
            )
        } else {
            None
        }
    }

    pub fn context_menu_visible(&self) -> bool {
        self.context_menu
            .as_ref()
            .map_or(false, |menu| menu.visible())
    }

    pub fn render_context_menu(
        &self,
        cursor_position: DisplayPoint,
        style: EditorStyle,
        cx: &AppContext,
    ) -> Option<(DisplayPoint, ElementBox)> {
        self.context_menu
            .as_ref()
            .map(|menu| menu.render(cursor_position, style, cx))
    }

    fn show_context_menu(&mut self, menu: ContextMenu, cx: &mut ViewContext<Self>) {
        if !matches!(menu, ContextMenu::Completions(_)) {
            self.completion_tasks.clear();
        }
        self.context_menu = Some(menu);
        cx.notify();
    }

    fn hide_context_menu(&mut self, cx: &mut ViewContext<Self>) -> Option<ContextMenu> {
        cx.notify();
        self.completion_tasks.clear();
        self.context_menu.take()
    }

    pub fn insert_snippet(
        &mut self,
        insertion_ranges: &[Range<usize>],
        snippet: Snippet,
        cx: &mut ViewContext<Self>,
    ) -> Result<()> {
        let tabstops = self.buffer.update(cx, |buffer, cx| {
            buffer.edit_with_autoindent(insertion_ranges.iter().cloned(), &snippet.text, cx);

            let snapshot = &*buffer.read(cx);
            let snippet = &snippet;
            snippet
                .tabstops
                .iter()
                .map(|tabstop| {
                    let mut tabstop_ranges = tabstop
                        .iter()
                        .flat_map(|tabstop_range| {
                            let mut delta = 0 as isize;
                            insertion_ranges.iter().map(move |insertion_range| {
                                let insertion_start = insertion_range.start as isize + delta;
                                delta +=
                                    snippet.text.len() as isize - insertion_range.len() as isize;

                                let start = snapshot.anchor_before(
                                    (insertion_start + tabstop_range.start) as usize,
                                );
                                let end = snapshot
                                    .anchor_after((insertion_start + tabstop_range.end) as usize);
                                start..end
                            })
                        })
                        .collect::<Vec<_>>();
                    tabstop_ranges
                        .sort_unstable_by(|a, b| a.start.cmp(&b.start, snapshot).unwrap());
                    tabstop_ranges
                })
                .collect::<Vec<_>>()
        });

        if let Some(tabstop) = tabstops.first() {
            self.select_ranges(tabstop.iter().cloned(), Some(Autoscroll::Fit), cx);
            self.snippet_stack.push(SnippetState {
                active_index: 0,
                ranges: tabstops,
            });
        }

        Ok(())
    }

    pub fn move_to_next_snippet_tabstop(&mut self, cx: &mut ViewContext<Self>) -> bool {
        self.move_to_snippet_tabstop(Bias::Right, cx)
    }

    pub fn move_to_prev_snippet_tabstop(&mut self, cx: &mut ViewContext<Self>) {
        self.move_to_snippet_tabstop(Bias::Left, cx);
    }

    pub fn move_to_snippet_tabstop(&mut self, bias: Bias, cx: &mut ViewContext<Self>) -> bool {
        let buffer = self.buffer.read(cx).snapshot(cx);

        if let Some(snippet) = self.snippet_stack.last_mut() {
            match bias {
                Bias::Left => {
                    if snippet.active_index > 0 {
                        snippet.active_index -= 1;
                    } else {
                        return false;
                    }
                }
                Bias::Right => {
                    if snippet.active_index + 1 < snippet.ranges.len() {
                        snippet.active_index += 1;
                    } else {
                        return false;
                    }
                }
            }
            if let Some(current_ranges) = snippet.ranges.get(snippet.active_index) {
                let new_selections = current_ranges
                    .iter()
                    .map(|new_range| {
                        let new_range = new_range.to_offset(&buffer);
                        Selection {
                            id: post_inc(&mut self.next_selection_id),
                            start: new_range.start,
                            end: new_range.end,
                            reversed: false,
                            goal: SelectionGoal::None,
                        }
                    })
                    .collect();

                // Remove the snippet state when moving to the last tabstop.
                if snippet.active_index + 1 == snippet.ranges.len() {
                    self.snippet_stack.pop();
                }

                self.update_selections(new_selections, Some(Autoscroll::Fit), cx);
                return true;
            }
            self.snippet_stack.pop();
        }

        false
    }

    pub fn clear(&mut self, cx: &mut ViewContext<Self>) {
        self.start_transaction(cx);
        self.select_all(&SelectAll, cx);
        self.insert("", cx);
        self.end_transaction(cx);
    }

    pub fn backspace(&mut self, _: &Backspace, cx: &mut ViewContext<Self>) {
        self.start_transaction(cx);
        let mut selections = self.local_selections::<Point>(cx);
        let display_map = self.display_map.update(cx, |map, cx| map.snapshot(cx));
        for selection in &mut selections {
            if selection.is_empty() {
                let old_head = selection.head();
                let mut new_head =
                    movement::left(&display_map, old_head.to_display_point(&display_map))
                        .unwrap()
                        .to_point(&display_map);
                if let Some((buffer, line_buffer_range)) = display_map
                    .buffer_snapshot
                    .buffer_line_for_row(old_head.row)
                {
                    let indent_column = buffer.indent_column_for_line(line_buffer_range.start.row);
                    if old_head.column <= indent_column && old_head.column > 0 {
                        let indent = buffer.indent_size();
                        new_head = cmp::min(
                            new_head,
                            Point::new(old_head.row, ((old_head.column - 1) / indent) * indent),
                        );
                    }
                }

                selection.set_head(new_head);
                selection.goal = SelectionGoal::None;
            }
        }
        self.update_selections(selections, Some(Autoscroll::Fit), cx);
        self.insert("", cx);
        self.end_transaction(cx);
    }

    pub fn delete(&mut self, _: &Delete, cx: &mut ViewContext<Self>) {
        self.start_transaction(cx);
        let display_map = self.display_map.update(cx, |map, cx| map.snapshot(cx));
        let mut selections = self.local_selections::<Point>(cx);
        for selection in &mut selections {
            if selection.is_empty() {
                let head = selection.head().to_display_point(&display_map);
                let cursor = movement::right(&display_map, head)
                    .unwrap()
                    .to_point(&display_map);
                selection.set_head(cursor);
                selection.goal = SelectionGoal::None;
            }
        }
        self.update_selections(selections, Some(Autoscroll::Fit), cx);
        self.insert(&"", cx);
        self.end_transaction(cx);
    }

    pub fn tab(&mut self, _: &Tab, cx: &mut ViewContext<Self>) {
        if self.move_to_next_snippet_tabstop(cx) {
            return;
        }

        self.start_transaction(cx);
        let tab_size = self.settings.borrow().tab_size;
        let mut selections = self.local_selections::<Point>(cx);
        let mut last_indent = None;
        self.buffer.update(cx, |buffer, cx| {
            for selection in &mut selections {
                if selection.is_empty() {
                    let char_column = buffer
                        .read(cx)
                        .text_for_range(Point::new(selection.start.row, 0)..selection.start)
                        .flat_map(str::chars)
                        .count();
                    let chars_to_next_tab_stop = tab_size - (char_column % tab_size);
                    buffer.edit(
                        [selection.start..selection.start],
                        " ".repeat(chars_to_next_tab_stop),
                        cx,
                    );
                    selection.start.column += chars_to_next_tab_stop as u32;
                    selection.end = selection.start;
                } else {
                    let mut start_row = selection.start.row;
                    let mut end_row = selection.end.row + 1;

                    // If a selection ends at the beginning of a line, don't indent
                    // that last line.
                    if selection.end.column == 0 {
                        end_row -= 1;
                    }

                    // Avoid re-indenting a row that has already been indented by a
                    // previous selection, but still update this selection's column
                    // to reflect that indentation.
                    if let Some((last_indent_row, last_indent_len)) = last_indent {
                        if last_indent_row == selection.start.row {
                            selection.start.column += last_indent_len;
                            start_row += 1;
                        }
                        if last_indent_row == selection.end.row {
                            selection.end.column += last_indent_len;
                        }
                    }

                    for row in start_row..end_row {
                        let indent_column = buffer.read(cx).indent_column_for_line(row) as usize;
                        let columns_to_next_tab_stop = tab_size - (indent_column % tab_size);
                        let row_start = Point::new(row, 0);
                        buffer.edit(
                            [row_start..row_start],
                            " ".repeat(columns_to_next_tab_stop),
                            cx,
                        );

                        // Update this selection's endpoints to reflect the indentation.
                        if row == selection.start.row {
                            selection.start.column += columns_to_next_tab_stop as u32;
                        }
                        if row == selection.end.row {
                            selection.end.column += columns_to_next_tab_stop as u32;
                        }

                        last_indent = Some((row, columns_to_next_tab_stop as u32));
                    }
                }
            }
        });

        self.update_selections(selections, Some(Autoscroll::Fit), cx);
        self.end_transaction(cx);
    }

    pub fn outdent(&mut self, _: &Outdent, cx: &mut ViewContext<Self>) {
        if !self.snippet_stack.is_empty() {
            self.move_to_prev_snippet_tabstop(cx);
            return;
        }

        self.start_transaction(cx);
        let tab_size = self.settings.borrow().tab_size;
        let selections = self.local_selections::<Point>(cx);
        let display_map = self.display_map.update(cx, |map, cx| map.snapshot(cx));
        let mut deletion_ranges = Vec::new();
        let mut last_outdent = None;
        {
            let buffer = self.buffer.read(cx).read(cx);
            for selection in &selections {
                let mut rows = selection.spanned_rows(false, &display_map);

                // Avoid re-outdenting a row that has already been outdented by a
                // previous selection.
                if let Some(last_row) = last_outdent {
                    if last_row == rows.start {
                        rows.start += 1;
                    }
                }

                for row in rows {
                    let column = buffer.indent_column_for_line(row) as usize;
                    if column > 0 {
                        let mut deletion_len = (column % tab_size) as u32;
                        if deletion_len == 0 {
                            deletion_len = tab_size as u32;
                        }
                        deletion_ranges.push(Point::new(row, 0)..Point::new(row, deletion_len));
                        last_outdent = Some(row);
                    }
                }
            }
        }
        self.buffer.update(cx, |buffer, cx| {
            buffer.edit(deletion_ranges, "", cx);
        });

        self.update_selections(
            self.local_selections::<usize>(cx),
            Some(Autoscroll::Fit),
            cx,
        );
        self.end_transaction(cx);
    }

    pub fn delete_line(&mut self, _: &DeleteLine, cx: &mut ViewContext<Self>) {
        self.start_transaction(cx);

        let selections = self.local_selections::<Point>(cx);
        let display_map = self.display_map.update(cx, |map, cx| map.snapshot(cx));
        let buffer = self.buffer.read(cx).snapshot(cx);

        let mut new_cursors = Vec::new();
        let mut edit_ranges = Vec::new();
        let mut selections = selections.iter().peekable();
        while let Some(selection) = selections.next() {
            let mut rows = selection.spanned_rows(false, &display_map);
            let goal_display_column = selection.head().to_display_point(&display_map).column();

            // Accumulate contiguous regions of rows that we want to delete.
            while let Some(next_selection) = selections.peek() {
                let next_rows = next_selection.spanned_rows(false, &display_map);
                if next_rows.start <= rows.end {
                    rows.end = next_rows.end;
                    selections.next().unwrap();
                } else {
                    break;
                }
            }

            let mut edit_start = Point::new(rows.start, 0).to_offset(&buffer);
            let edit_end;
            let cursor_buffer_row;
            if buffer.max_point().row >= rows.end {
                // If there's a line after the range, delete the \n from the end of the row range
                // and position the cursor on the next line.
                edit_end = Point::new(rows.end, 0).to_offset(&buffer);
                cursor_buffer_row = rows.end;
            } else {
                // If there isn't a line after the range, delete the \n from the line before the
                // start of the row range and position the cursor there.
                edit_start = edit_start.saturating_sub(1);
                edit_end = buffer.len();
                cursor_buffer_row = rows.start.saturating_sub(1);
            }

            let mut cursor = Point::new(cursor_buffer_row, 0).to_display_point(&display_map);
            *cursor.column_mut() =
                cmp::min(goal_display_column, display_map.line_len(cursor.row()));

            new_cursors.push((
                selection.id,
                buffer.anchor_after(cursor.to_point(&display_map)),
            ));
            edit_ranges.push(edit_start..edit_end);
        }

        let buffer = self.buffer.update(cx, |buffer, cx| {
            buffer.edit(edit_ranges, "", cx);
            buffer.snapshot(cx)
        });
        let new_selections = new_cursors
            .into_iter()
            .map(|(id, cursor)| {
                let cursor = cursor.to_point(&buffer);
                Selection {
                    id,
                    start: cursor,
                    end: cursor,
                    reversed: false,
                    goal: SelectionGoal::None,
                }
            })
            .collect();
        self.update_selections(new_selections, Some(Autoscroll::Fit), cx);
        self.end_transaction(cx);
    }

    pub fn duplicate_line(&mut self, _: &DuplicateLine, cx: &mut ViewContext<Self>) {
        self.start_transaction(cx);

        let selections = self.local_selections::<Point>(cx);
        let display_map = self.display_map.update(cx, |map, cx| map.snapshot(cx));
        let buffer = &display_map.buffer_snapshot;

        let mut edits = Vec::new();
        let mut selections_iter = selections.iter().peekable();
        while let Some(selection) = selections_iter.next() {
            // Avoid duplicating the same lines twice.
            let mut rows = selection.spanned_rows(false, &display_map);

            while let Some(next_selection) = selections_iter.peek() {
                let next_rows = next_selection.spanned_rows(false, &display_map);
                if next_rows.start <= rows.end - 1 {
                    rows.end = next_rows.end;
                    selections_iter.next().unwrap();
                } else {
                    break;
                }
            }

            // Copy the text from the selected row region and splice it at the start of the region.
            let start = Point::new(rows.start, 0);
            let end = Point::new(rows.end - 1, buffer.line_len(rows.end - 1));
            let text = buffer
                .text_for_range(start..end)
                .chain(Some("\n"))
                .collect::<String>();
            edits.push((start, text, rows.len() as u32));
        }

        self.buffer.update(cx, |buffer, cx| {
            for (point, text, _) in edits.into_iter().rev() {
                buffer.edit(Some(point..point), text, cx);
            }
        });

        self.request_autoscroll(Autoscroll::Fit, cx);
        self.end_transaction(cx);
    }

    pub fn move_line_up(&mut self, _: &MoveLineUp, cx: &mut ViewContext<Self>) {
        let display_map = self.display_map.update(cx, |map, cx| map.snapshot(cx));
        let buffer = self.buffer.read(cx).snapshot(cx);

        let mut edits = Vec::new();
        let mut unfold_ranges = Vec::new();
        let mut refold_ranges = Vec::new();

        let selections = self.local_selections::<Point>(cx);
        let mut selections = selections.iter().peekable();
        let mut contiguous_row_selections = Vec::new();
        let mut new_selections = Vec::new();

        while let Some(selection) = selections.next() {
            // Find all the selections that span a contiguous row range
            contiguous_row_selections.push(selection.clone());
            let start_row = selection.start.row;
            let mut end_row = if selection.end.column > 0 || selection.is_empty() {
                display_map.next_line_boundary(selection.end).0.row + 1
            } else {
                selection.end.row
            };

            while let Some(next_selection) = selections.peek() {
                if next_selection.start.row <= end_row {
                    end_row = if next_selection.end.column > 0 || next_selection.is_empty() {
                        display_map.next_line_boundary(next_selection.end).0.row + 1
                    } else {
                        next_selection.end.row
                    };
                    contiguous_row_selections.push(selections.next().unwrap().clone());
                } else {
                    break;
                }
            }

            // Move the text spanned by the row range to be before the line preceding the row range
            if start_row > 0 {
                let range_to_move = Point::new(start_row - 1, buffer.line_len(start_row - 1))
                    ..Point::new(end_row - 1, buffer.line_len(end_row - 1));
                let insertion_point = display_map
                    .prev_line_boundary(Point::new(start_row - 1, 0))
                    .0;

                // Don't move lines across excerpts
                if buffer
                    .excerpt_boundaries_in_range((
                        Bound::Excluded(insertion_point),
                        Bound::Included(range_to_move.end),
                    ))
                    .next()
                    .is_none()
                {
                    let text = buffer
                        .text_for_range(range_to_move.clone())
                        .flat_map(|s| s.chars())
                        .skip(1)
                        .chain(['\n'])
                        .collect::<String>();

                    edits.push((
                        buffer.anchor_after(range_to_move.start)
                            ..buffer.anchor_before(range_to_move.end),
                        String::new(),
                    ));
                    let insertion_anchor = buffer.anchor_after(insertion_point);
                    edits.push((insertion_anchor.clone()..insertion_anchor, text));

                    let row_delta = range_to_move.start.row - insertion_point.row + 1;

                    // Move selections up
                    new_selections.extend(contiguous_row_selections.drain(..).map(
                        |mut selection| {
                            selection.start.row -= row_delta;
                            selection.end.row -= row_delta;
                            selection
                        },
                    ));

                    // Move folds up
                    unfold_ranges.push(range_to_move.clone());
                    for fold in display_map.folds_in_range(
                        buffer.anchor_before(range_to_move.start)
                            ..buffer.anchor_after(range_to_move.end),
                    ) {
                        let mut start = fold.start.to_point(&buffer);
                        let mut end = fold.end.to_point(&buffer);
                        start.row -= row_delta;
                        end.row -= row_delta;
                        refold_ranges.push(start..end);
                    }
                }
            }

            // If we didn't move line(s), preserve the existing selections
            new_selections.extend(contiguous_row_selections.drain(..));
        }

        self.start_transaction(cx);
        self.unfold_ranges(unfold_ranges, cx);
        self.buffer.update(cx, |buffer, cx| {
            for (range, text) in edits {
                buffer.edit([range], text, cx);
            }
        });
        self.fold_ranges(refold_ranges, cx);
        self.update_selections(new_selections, Some(Autoscroll::Fit), cx);
        self.end_transaction(cx);
    }

    pub fn move_line_down(&mut self, _: &MoveLineDown, cx: &mut ViewContext<Self>) {
        let display_map = self.display_map.update(cx, |map, cx| map.snapshot(cx));
        let buffer = self.buffer.read(cx).snapshot(cx);

        let mut edits = Vec::new();
        let mut unfold_ranges = Vec::new();
        let mut refold_ranges = Vec::new();

        let selections = self.local_selections::<Point>(cx);
        let mut selections = selections.iter().peekable();
        let mut contiguous_row_selections = Vec::new();
        let mut new_selections = Vec::new();

        while let Some(selection) = selections.next() {
            // Find all the selections that span a contiguous row range
            contiguous_row_selections.push(selection.clone());
            let start_row = selection.start.row;
            let mut end_row = if selection.end.column > 0 || selection.is_empty() {
                display_map.next_line_boundary(selection.end).0.row + 1
            } else {
                selection.end.row
            };

            while let Some(next_selection) = selections.peek() {
                if next_selection.start.row <= end_row {
                    end_row = if next_selection.end.column > 0 || next_selection.is_empty() {
                        display_map.next_line_boundary(next_selection.end).0.row + 1
                    } else {
                        next_selection.end.row
                    };
                    contiguous_row_selections.push(selections.next().unwrap().clone());
                } else {
                    break;
                }
            }

            // Move the text spanned by the row range to be after the last line of the row range
            if end_row <= buffer.max_point().row {
                let range_to_move = Point::new(start_row, 0)..Point::new(end_row, 0);
                let insertion_point = display_map.next_line_boundary(Point::new(end_row, 0)).0;

                // Don't move lines across excerpt boundaries
                if buffer
                    .excerpt_boundaries_in_range((
                        Bound::Excluded(range_to_move.start),
                        Bound::Included(insertion_point),
                    ))
                    .next()
                    .is_none()
                {
                    let mut text = String::from("\n");
                    text.extend(buffer.text_for_range(range_to_move.clone()));
                    text.pop(); // Drop trailing newline
                    edits.push((
                        buffer.anchor_after(range_to_move.start)
                            ..buffer.anchor_before(range_to_move.end),
                        String::new(),
                    ));
                    let insertion_anchor = buffer.anchor_after(insertion_point);
                    edits.push((insertion_anchor.clone()..insertion_anchor, text));

                    let row_delta = insertion_point.row - range_to_move.end.row + 1;

                    // Move selections down
                    new_selections.extend(contiguous_row_selections.drain(..).map(
                        |mut selection| {
                            selection.start.row += row_delta;
                            selection.end.row += row_delta;
                            selection
                        },
                    ));

                    // Move folds down
                    unfold_ranges.push(range_to_move.clone());
                    for fold in display_map.folds_in_range(
                        buffer.anchor_before(range_to_move.start)
                            ..buffer.anchor_after(range_to_move.end),
                    ) {
                        let mut start = fold.start.to_point(&buffer);
                        let mut end = fold.end.to_point(&buffer);
                        start.row += row_delta;
                        end.row += row_delta;
                        refold_ranges.push(start..end);
                    }
                }
            }

            // If we didn't move line(s), preserve the existing selections
            new_selections.extend(contiguous_row_selections.drain(..));
        }

        self.start_transaction(cx);
        self.unfold_ranges(unfold_ranges, cx);
        self.buffer.update(cx, |buffer, cx| {
            for (range, text) in edits {
                buffer.edit([range], text, cx);
            }
        });
        self.fold_ranges(refold_ranges, cx);
        self.update_selections(new_selections, Some(Autoscroll::Fit), cx);
        self.end_transaction(cx);
    }

    pub fn cut(&mut self, _: &Cut, cx: &mut ViewContext<Self>) {
        self.start_transaction(cx);
        let mut text = String::new();
        let mut selections = self.local_selections::<Point>(cx);
        let mut clipboard_selections = Vec::with_capacity(selections.len());
        {
            let buffer = self.buffer.read(cx).read(cx);
            let max_point = buffer.max_point();
            for selection in &mut selections {
                let is_entire_line = selection.is_empty();
                if is_entire_line {
                    selection.start = Point::new(selection.start.row, 0);
                    selection.end = cmp::min(max_point, Point::new(selection.end.row + 1, 0));
                    selection.goal = SelectionGoal::None;
                }
                let mut len = 0;
                for chunk in buffer.text_for_range(selection.start..selection.end) {
                    text.push_str(chunk);
                    len += chunk.len();
                }
                clipboard_selections.push(ClipboardSelection {
                    len,
                    is_entire_line,
                });
            }
        }
        self.update_selections(selections, Some(Autoscroll::Fit), cx);
        self.insert("", cx);
        self.end_transaction(cx);

        cx.as_mut()
            .write_to_clipboard(ClipboardItem::new(text).with_metadata(clipboard_selections));
    }

    pub fn copy(&mut self, _: &Copy, cx: &mut ViewContext<Self>) {
        let selections = self.local_selections::<Point>(cx);
        let mut text = String::new();
        let mut clipboard_selections = Vec::with_capacity(selections.len());
        {
            let buffer = self.buffer.read(cx).read(cx);
            let max_point = buffer.max_point();
            for selection in selections.iter() {
                let mut start = selection.start;
                let mut end = selection.end;
                let is_entire_line = selection.is_empty();
                if is_entire_line {
                    start = Point::new(start.row, 0);
                    end = cmp::min(max_point, Point::new(start.row + 1, 0));
                }
                let mut len = 0;
                for chunk in buffer.text_for_range(start..end) {
                    text.push_str(chunk);
                    len += chunk.len();
                }
                clipboard_selections.push(ClipboardSelection {
                    len,
                    is_entire_line,
                });
            }
        }

        cx.as_mut()
            .write_to_clipboard(ClipboardItem::new(text).with_metadata(clipboard_selections));
    }

    pub fn paste(&mut self, _: &Paste, cx: &mut ViewContext<Self>) {
        if let Some(item) = cx.as_mut().read_from_clipboard() {
            let clipboard_text = item.text();
            if let Some(mut clipboard_selections) = item.metadata::<Vec<ClipboardSelection>>() {
                let mut selections = self.local_selections::<usize>(cx);
                let all_selections_were_entire_line =
                    clipboard_selections.iter().all(|s| s.is_entire_line);
                if clipboard_selections.len() != selections.len() {
                    clipboard_selections.clear();
                }

                let mut delta = 0_isize;
                let mut start_offset = 0;
                for (i, selection) in selections.iter_mut().enumerate() {
                    let to_insert;
                    let entire_line;
                    if let Some(clipboard_selection) = clipboard_selections.get(i) {
                        let end_offset = start_offset + clipboard_selection.len;
                        to_insert = &clipboard_text[start_offset..end_offset];
                        entire_line = clipboard_selection.is_entire_line;
                        start_offset = end_offset
                    } else {
                        to_insert = clipboard_text.as_str();
                        entire_line = all_selections_were_entire_line;
                    }

                    selection.start = (selection.start as isize + delta) as usize;
                    selection.end = (selection.end as isize + delta) as usize;

                    self.buffer.update(cx, |buffer, cx| {
                        // If the corresponding selection was empty when this slice of the
                        // clipboard text was written, then the entire line containing the
                        // selection was copied. If this selection is also currently empty,
                        // then paste the line before the current line of the buffer.
                        let range = if selection.is_empty() && entire_line {
                            let column = selection.start.to_point(&buffer.read(cx)).column as usize;
                            let line_start = selection.start - column;
                            line_start..line_start
                        } else {
                            selection.start..selection.end
                        };

                        delta += to_insert.len() as isize - range.len() as isize;
                        buffer.edit([range], to_insert, cx);
                        selection.start += to_insert.len();
                        selection.end = selection.start;
                    });
                }
                self.update_selections(selections, Some(Autoscroll::Fit), cx);
            } else {
                self.insert(clipboard_text, cx);
            }
        }
    }

    pub fn undo(&mut self, _: &Undo, cx: &mut ViewContext<Self>) {
        if let Some(tx_id) = self.buffer.update(cx, |buffer, cx| buffer.undo(cx)) {
            if let Some((selections, _)) = self.selection_history.get(&tx_id).cloned() {
                self.set_selections(selections, None, cx);
            }
            self.request_autoscroll(Autoscroll::Fit, cx);
        }
    }

    pub fn redo(&mut self, _: &Redo, cx: &mut ViewContext<Self>) {
        if let Some(tx_id) = self.buffer.update(cx, |buffer, cx| buffer.redo(cx)) {
            if let Some((_, Some(selections))) = self.selection_history.get(&tx_id).cloned() {
                self.set_selections(selections, None, cx);
            }
            self.request_autoscroll(Autoscroll::Fit, cx);
        }
    }

    pub fn finalize_last_transaction(&mut self, cx: &mut ViewContext<Self>) {
        self.buffer
            .update(cx, |buffer, cx| buffer.finalize_last_transaction(cx));
    }

    pub fn move_left(&mut self, _: &MoveLeft, cx: &mut ViewContext<Self>) {
        let display_map = self.display_map.update(cx, |map, cx| map.snapshot(cx));
        let mut selections = self.local_selections::<Point>(cx);
        for selection in &mut selections {
            let start = selection.start.to_display_point(&display_map);
            let end = selection.end.to_display_point(&display_map);

            if start != end {
                selection.end = selection.start.clone();
            } else {
                let cursor = movement::left(&display_map, start)
                    .unwrap()
                    .to_point(&display_map);
                selection.start = cursor.clone();
                selection.end = cursor;
            }
            selection.reversed = false;
            selection.goal = SelectionGoal::None;
        }
        self.update_selections(selections, Some(Autoscroll::Fit), cx);
    }

    pub fn select_left(&mut self, _: &SelectLeft, cx: &mut ViewContext<Self>) {
        let display_map = self.display_map.update(cx, |map, cx| map.snapshot(cx));
        let mut selections = self.local_selections::<Point>(cx);
        for selection in &mut selections {
            let head = selection.head().to_display_point(&display_map);
            let cursor = movement::left(&display_map, head)
                .unwrap()
                .to_point(&display_map);
            selection.set_head(cursor);
            selection.goal = SelectionGoal::None;
        }
        self.update_selections(selections, Some(Autoscroll::Fit), cx);
    }

    pub fn move_right(&mut self, _: &MoveRight, cx: &mut ViewContext<Self>) {
        let display_map = self.display_map.update(cx, |map, cx| map.snapshot(cx));
        let mut selections = self.local_selections::<Point>(cx);
        for selection in &mut selections {
            let start = selection.start.to_display_point(&display_map);
            let end = selection.end.to_display_point(&display_map);

            if start != end {
                selection.start = selection.end.clone();
            } else {
                let cursor = movement::right(&display_map, end)
                    .unwrap()
                    .to_point(&display_map);
                selection.start = cursor;
                selection.end = cursor;
            }
            selection.reversed = false;
            selection.goal = SelectionGoal::None;
        }
        self.update_selections(selections, Some(Autoscroll::Fit), cx);
    }

    pub fn select_right(&mut self, _: &SelectRight, cx: &mut ViewContext<Self>) {
        let display_map = self.display_map.update(cx, |map, cx| map.snapshot(cx));
        let mut selections = self.local_selections::<Point>(cx);
        for selection in &mut selections {
            let head = selection.head().to_display_point(&display_map);
            let cursor = movement::right(&display_map, head)
                .unwrap()
                .to_point(&display_map);
            selection.set_head(cursor);
            selection.goal = SelectionGoal::None;
        }
        self.update_selections(selections, Some(Autoscroll::Fit), cx);
    }

    pub fn move_up(&mut self, _: &MoveUp, cx: &mut ViewContext<Self>) {
        if self.take_rename(cx).is_some() {
            return;
        }

        if let Some(context_menu) = self.context_menu.as_mut() {
            if context_menu.select_prev(cx) {
                return;
            }
        }

        if matches!(self.mode, EditorMode::SingleLine) {
            cx.propagate_action();
            return;
        }

        let display_map = self.display_map.update(cx, |map, cx| map.snapshot(cx));
        let mut selections = self.local_selections::<Point>(cx);
        for selection in &mut selections {
            let start = selection.start.to_display_point(&display_map);
            let end = selection.end.to_display_point(&display_map);
            if start != end {
                selection.goal = SelectionGoal::None;
            }

            let (start, goal) = movement::up(&display_map, start, selection.goal).unwrap();
            let cursor = start.to_point(&display_map);
            selection.start = cursor;
            selection.end = cursor;
            selection.goal = goal;
            selection.reversed = false;
        }
        self.update_selections(selections, Some(Autoscroll::Fit), cx);
    }

    pub fn select_up(&mut self, _: &SelectUp, cx: &mut ViewContext<Self>) {
        let display_map = self.display_map.update(cx, |map, cx| map.snapshot(cx));
        let mut selections = self.local_selections::<Point>(cx);
        for selection in &mut selections {
            let head = selection.head().to_display_point(&display_map);
            let (head, goal) = movement::up(&display_map, head, selection.goal).unwrap();
            let cursor = head.to_point(&display_map);
            selection.set_head(cursor);
            selection.goal = goal;
        }
        self.update_selections(selections, Some(Autoscroll::Fit), cx);
    }

    pub fn move_down(&mut self, _: &MoveDown, cx: &mut ViewContext<Self>) {
        self.take_rename(cx);

        if let Some(context_menu) = self.context_menu.as_mut() {
            if context_menu.select_next(cx) {
                return;
            }
        }

        if matches!(self.mode, EditorMode::SingleLine) {
            cx.propagate_action();
            return;
        }

        let display_map = self.display_map.update(cx, |map, cx| map.snapshot(cx));
        let mut selections = self.local_selections::<Point>(cx);
        for selection in &mut selections {
            let start = selection.start.to_display_point(&display_map);
            let end = selection.end.to_display_point(&display_map);
            if start != end {
                selection.goal = SelectionGoal::None;
            }

            let (start, goal) = movement::down(&display_map, end, selection.goal).unwrap();
            let cursor = start.to_point(&display_map);
            selection.start = cursor;
            selection.end = cursor;
            selection.goal = goal;
            selection.reversed = false;
        }
        self.update_selections(selections, Some(Autoscroll::Fit), cx);
    }

    pub fn select_down(&mut self, _: &SelectDown, cx: &mut ViewContext<Self>) {
        let display_map = self.display_map.update(cx, |map, cx| map.snapshot(cx));
        let mut selections = self.local_selections::<Point>(cx);
        for selection in &mut selections {
            let head = selection.head().to_display_point(&display_map);
            let (head, goal) = movement::down(&display_map, head, selection.goal).unwrap();
            let cursor = head.to_point(&display_map);
            selection.set_head(cursor);
            selection.goal = goal;
        }
        self.update_selections(selections, Some(Autoscroll::Fit), cx);
    }

    pub fn move_to_previous_word_boundary(
        &mut self,
        _: &MoveToPreviousWordBoundary,
        cx: &mut ViewContext<Self>,
    ) {
        let display_map = self.display_map.update(cx, |map, cx| map.snapshot(cx));
        let mut selections = self.local_selections::<Point>(cx);
        for selection in &mut selections {
            let head = selection.head().to_display_point(&display_map);
            let cursor = movement::prev_word_boundary(&display_map, head).to_point(&display_map);
            selection.start = cursor.clone();
            selection.end = cursor;
            selection.reversed = false;
            selection.goal = SelectionGoal::None;
        }
        self.update_selections(selections, Some(Autoscroll::Fit), cx);
    }

    pub fn select_to_previous_word_boundary(
        &mut self,
        _: &SelectToPreviousWordBoundary,
        cx: &mut ViewContext<Self>,
    ) {
        let display_map = self.display_map.update(cx, |map, cx| map.snapshot(cx));
        let mut selections = self.local_selections::<Point>(cx);
        for selection in &mut selections {
            let head = selection.head().to_display_point(&display_map);
            let cursor = movement::prev_word_boundary(&display_map, head).to_point(&display_map);
            selection.set_head(cursor);
            selection.goal = SelectionGoal::None;
        }
        self.update_selections(selections, Some(Autoscroll::Fit), cx);
    }

    pub fn delete_to_previous_word_boundary(
        &mut self,
        _: &DeleteToPreviousWordBoundary,
        cx: &mut ViewContext<Self>,
    ) {
        self.start_transaction(cx);
        let display_map = self.display_map.update(cx, |map, cx| map.snapshot(cx));
        let mut selections = self.local_selections::<Point>(cx);
        for selection in &mut selections {
            if selection.is_empty() {
                let head = selection.head().to_display_point(&display_map);
                let cursor =
                    movement::prev_word_boundary(&display_map, head).to_point(&display_map);
                selection.set_head(cursor);
                selection.goal = SelectionGoal::None;
            }
        }
        self.update_selections(selections, Some(Autoscroll::Fit), cx);
        self.insert("", cx);
        self.end_transaction(cx);
    }

    pub fn move_to_next_word_boundary(
        &mut self,
        _: &MoveToNextWordBoundary,
        cx: &mut ViewContext<Self>,
    ) {
        let display_map = self.display_map.update(cx, |map, cx| map.snapshot(cx));
        let mut selections = self.local_selections::<Point>(cx);
        for selection in &mut selections {
            let head = selection.head().to_display_point(&display_map);
            let cursor = movement::next_word_boundary(&display_map, head).to_point(&display_map);
            selection.start = cursor;
            selection.end = cursor;
            selection.reversed = false;
            selection.goal = SelectionGoal::None;
        }
        self.update_selections(selections, Some(Autoscroll::Fit), cx);
    }

    pub fn select_to_next_word_boundary(
        &mut self,
        _: &SelectToNextWordBoundary,
        cx: &mut ViewContext<Self>,
    ) {
        let display_map = self.display_map.update(cx, |map, cx| map.snapshot(cx));
        let mut selections = self.local_selections::<Point>(cx);
        for selection in &mut selections {
            let head = selection.head().to_display_point(&display_map);
            let cursor = movement::next_word_boundary(&display_map, head).to_point(&display_map);
            selection.set_head(cursor);
            selection.goal = SelectionGoal::None;
        }
        self.update_selections(selections, Some(Autoscroll::Fit), cx);
    }

    pub fn delete_to_next_word_boundary(
        &mut self,
        _: &DeleteToNextWordBoundary,
        cx: &mut ViewContext<Self>,
    ) {
        self.start_transaction(cx);
        let display_map = self.display_map.update(cx, |map, cx| map.snapshot(cx));
        let mut selections = self.local_selections::<Point>(cx);
        for selection in &mut selections {
            if selection.is_empty() {
                let head = selection.head().to_display_point(&display_map);
                let cursor =
                    movement::next_word_boundary(&display_map, head).to_point(&display_map);
                selection.set_head(cursor);
                selection.goal = SelectionGoal::None;
            }
        }
        self.update_selections(selections, Some(Autoscroll::Fit), cx);
        self.insert("", cx);
        self.end_transaction(cx);
    }

    pub fn move_to_beginning_of_line(
        &mut self,
        _: &MoveToBeginningOfLine,
        cx: &mut ViewContext<Self>,
    ) {
        let display_map = self.display_map.update(cx, |map, cx| map.snapshot(cx));
        let mut selections = self.local_selections::<Point>(cx);
        for selection in &mut selections {
            let head = selection.head().to_display_point(&display_map);
            let new_head = movement::line_beginning(&display_map, head, true);
            let cursor = new_head.to_point(&display_map);
            selection.start = cursor;
            selection.end = cursor;
            selection.reversed = false;
            selection.goal = SelectionGoal::None;
        }
        self.update_selections(selections, Some(Autoscroll::Fit), cx);
    }

    pub fn select_to_beginning_of_line(
        &mut self,
        SelectToBeginningOfLine(stop_at_soft_boundaries): &SelectToBeginningOfLine,
        cx: &mut ViewContext<Self>,
    ) {
        let display_map = self.display_map.update(cx, |map, cx| map.snapshot(cx));
        let mut selections = self.local_selections::<Point>(cx);
        for selection in &mut selections {
            let head = selection.head().to_display_point(&display_map);
            let new_head = movement::line_beginning(&display_map, head, *stop_at_soft_boundaries);
            selection.set_head(new_head.to_point(&display_map));
            selection.goal = SelectionGoal::None;
        }
        self.update_selections(selections, Some(Autoscroll::Fit), cx);
    }

    pub fn delete_to_beginning_of_line(
        &mut self,
        _: &DeleteToBeginningOfLine,
        cx: &mut ViewContext<Self>,
    ) {
        self.start_transaction(cx);
        self.select_to_beginning_of_line(&SelectToBeginningOfLine(false), cx);
        self.backspace(&Backspace, cx);
        self.end_transaction(cx);
    }

    pub fn move_to_end_of_line(&mut self, _: &MoveToEndOfLine, cx: &mut ViewContext<Self>) {
        let display_map = self.display_map.update(cx, |map, cx| map.snapshot(cx));
        let mut selections = self.local_selections::<Point>(cx);
        {
            for selection in &mut selections {
                let head = selection.head().to_display_point(&display_map);
                let new_head = movement::line_end(&display_map, head, true);
                let anchor = new_head.to_point(&display_map);
                selection.start = anchor.clone();
                selection.end = anchor;
                selection.reversed = false;
                selection.goal = SelectionGoal::None;
            }
        }
        self.update_selections(selections, Some(Autoscroll::Fit), cx);
    }

    pub fn select_to_end_of_line(
        &mut self,
        SelectToEndOfLine(stop_at_soft_boundaries): &SelectToEndOfLine,
        cx: &mut ViewContext<Self>,
    ) {
        let display_map = self.display_map.update(cx, |map, cx| map.snapshot(cx));
        let mut selections = self.local_selections::<Point>(cx);
        for selection in &mut selections {
            let head = selection.head().to_display_point(&display_map);
            let new_head = movement::line_end(&display_map, head, *stop_at_soft_boundaries);
            selection.set_head(new_head.to_point(&display_map));
            selection.goal = SelectionGoal::None;
        }
        self.update_selections(selections, Some(Autoscroll::Fit), cx);
    }

    pub fn delete_to_end_of_line(&mut self, _: &DeleteToEndOfLine, cx: &mut ViewContext<Self>) {
        self.start_transaction(cx);
        self.select_to_end_of_line(&SelectToEndOfLine(false), cx);
        self.delete(&Delete, cx);
        self.end_transaction(cx);
    }

    pub fn cut_to_end_of_line(&mut self, _: &CutToEndOfLine, cx: &mut ViewContext<Self>) {
        self.start_transaction(cx);
        self.select_to_end_of_line(&SelectToEndOfLine(false), cx);
        self.cut(&Cut, cx);
        self.end_transaction(cx);
    }

    pub fn move_to_beginning(&mut self, _: &MoveToBeginning, cx: &mut ViewContext<Self>) {
        if matches!(self.mode, EditorMode::SingleLine) {
            cx.propagate_action();
            return;
        }

        let selection = Selection {
            id: post_inc(&mut self.next_selection_id),
            start: 0,
            end: 0,
            reversed: false,
            goal: SelectionGoal::None,
        };
        self.update_selections(vec![selection], Some(Autoscroll::Fit), cx);
    }

    pub fn select_to_beginning(&mut self, _: &SelectToBeginning, cx: &mut ViewContext<Self>) {
        let mut selection = self.local_selections::<Point>(cx).last().unwrap().clone();
        selection.set_head(Point::zero());
        self.update_selections(vec![selection], Some(Autoscroll::Fit), cx);
    }

    pub fn move_to_end(&mut self, _: &MoveToEnd, cx: &mut ViewContext<Self>) {
        if matches!(self.mode, EditorMode::SingleLine) {
            cx.propagate_action();
            return;
        }

        let cursor = self.buffer.read(cx).read(cx).len();
        let selection = Selection {
            id: post_inc(&mut self.next_selection_id),
            start: cursor,
            end: cursor,
            reversed: false,
            goal: SelectionGoal::None,
        };
        self.update_selections(vec![selection], Some(Autoscroll::Fit), cx);
    }

    pub fn set_nav_history(&mut self, nav_history: Option<ItemNavHistory>) {
        self.nav_history = nav_history;
    }

    pub fn nav_history(&self) -> Option<&ItemNavHistory> {
        self.nav_history.as_ref()
    }

    fn push_to_nav_history(
        &self,
        position: Anchor,
        new_position: Option<Point>,
        cx: &mut ViewContext<Self>,
    ) {
        if let Some(nav_history) = &self.nav_history {
            let buffer = self.buffer.read(cx).read(cx);
            let offset = position.to_offset(&buffer);
            let point = position.to_point(&buffer);
            drop(buffer);

            if let Some(new_position) = new_position {
                let row_delta = (new_position.row as i64 - point.row as i64).abs();
                if row_delta < MIN_NAVIGATION_HISTORY_ROW_DELTA {
                    return;
                }
            }

            nav_history.push(Some(NavigationData {
                anchor: position,
                offset,
            }));
        }
    }

    pub fn select_to_end(&mut self, _: &SelectToEnd, cx: &mut ViewContext<Self>) {
        let mut selection = self.local_selections::<usize>(cx).first().unwrap().clone();
        selection.set_head(self.buffer.read(cx).read(cx).len());
        self.update_selections(vec![selection], Some(Autoscroll::Fit), cx);
    }

    pub fn select_all(&mut self, _: &SelectAll, cx: &mut ViewContext<Self>) {
        let selection = Selection {
            id: post_inc(&mut self.next_selection_id),
            start: 0,
            end: self.buffer.read(cx).read(cx).len(),
            reversed: false,
            goal: SelectionGoal::None,
        };
        self.update_selections(vec![selection], None, cx);
    }

    pub fn select_line(&mut self, _: &SelectLine, cx: &mut ViewContext<Self>) {
        let display_map = self.display_map.update(cx, |map, cx| map.snapshot(cx));
        let mut selections = self.local_selections::<Point>(cx);
        let max_point = display_map.buffer_snapshot.max_point();
        for selection in &mut selections {
            let rows = selection.spanned_rows(true, &display_map);
            selection.start = Point::new(rows.start, 0);
            selection.end = cmp::min(max_point, Point::new(rows.end, 0));
            selection.reversed = false;
        }
        self.update_selections(selections, Some(Autoscroll::Fit), cx);
    }

    pub fn split_selection_into_lines(
        &mut self,
        _: &SplitSelectionIntoLines,
        cx: &mut ViewContext<Self>,
    ) {
        let mut to_unfold = Vec::new();
        let mut new_selections = Vec::new();
        {
            let selections = self.local_selections::<Point>(cx);
            let buffer = self.buffer.read(cx).read(cx);
            for selection in selections {
                for row in selection.start.row..selection.end.row {
                    let cursor = Point::new(row, buffer.line_len(row));
                    new_selections.push(Selection {
                        id: post_inc(&mut self.next_selection_id),
                        start: cursor,
                        end: cursor,
                        reversed: false,
                        goal: SelectionGoal::None,
                    });
                }
                new_selections.push(Selection {
                    id: selection.id,
                    start: selection.end,
                    end: selection.end,
                    reversed: false,
                    goal: SelectionGoal::None,
                });
                to_unfold.push(selection.start..selection.end);
            }
        }
        self.unfold_ranges(to_unfold, cx);
        self.update_selections(new_selections, Some(Autoscroll::Fit), cx);
    }

    pub fn add_selection_above(&mut self, _: &AddSelectionAbove, cx: &mut ViewContext<Self>) {
        self.add_selection(true, cx);
    }

    pub fn add_selection_below(&mut self, _: &AddSelectionBelow, cx: &mut ViewContext<Self>) {
        self.add_selection(false, cx);
    }

    fn add_selection(&mut self, above: bool, cx: &mut ViewContext<Self>) {
        let display_map = self.display_map.update(cx, |map, cx| map.snapshot(cx));
        let mut selections = self.local_selections::<Point>(cx);
        let mut state = self.add_selections_state.take().unwrap_or_else(|| {
            let oldest_selection = selections.iter().min_by_key(|s| s.id).unwrap().clone();
            let range = oldest_selection.display_range(&display_map).sorted();
            let columns = cmp::min(range.start.column(), range.end.column())
                ..cmp::max(range.start.column(), range.end.column());

            selections.clear();
            let mut stack = Vec::new();
            for row in range.start.row()..=range.end.row() {
                if let Some(selection) = self.build_columnar_selection(
                    &display_map,
                    row,
                    &columns,
                    oldest_selection.reversed,
                ) {
                    stack.push(selection.id);
                    selections.push(selection);
                }
            }

            if above {
                stack.reverse();
            }

            AddSelectionsState { above, stack }
        });

        let last_added_selection = *state.stack.last().unwrap();
        let mut new_selections = Vec::new();
        if above == state.above {
            let end_row = if above {
                0
            } else {
                display_map.max_point().row()
            };

            'outer: for selection in selections {
                if selection.id == last_added_selection {
                    let range = selection.display_range(&display_map).sorted();
                    debug_assert_eq!(range.start.row(), range.end.row());
                    let mut row = range.start.row();
                    let columns = if let SelectionGoal::ColumnRange { start, end } = selection.goal
                    {
                        start..end
                    } else {
                        cmp::min(range.start.column(), range.end.column())
                            ..cmp::max(range.start.column(), range.end.column())
                    };

                    while row != end_row {
                        if above {
                            row -= 1;
                        } else {
                            row += 1;
                        }

                        if let Some(new_selection) = self.build_columnar_selection(
                            &display_map,
                            row,
                            &columns,
                            selection.reversed,
                        ) {
                            state.stack.push(new_selection.id);
                            if above {
                                new_selections.push(new_selection);
                                new_selections.push(selection);
                            } else {
                                new_selections.push(selection);
                                new_selections.push(new_selection);
                            }

                            continue 'outer;
                        }
                    }
                }

                new_selections.push(selection);
            }
        } else {
            new_selections = selections;
            new_selections.retain(|s| s.id != last_added_selection);
            state.stack.pop();
        }

        self.update_selections(new_selections, Some(Autoscroll::Fit), cx);
        if state.stack.len() > 1 {
            self.add_selections_state = Some(state);
        }
    }

    pub fn select_next(&mut self, action: &SelectNext, cx: &mut ViewContext<Self>) {
        let replace_newest = action.0;
        let display_map = self.display_map.update(cx, |map, cx| map.snapshot(cx));
        let buffer = &display_map.buffer_snapshot;
        let mut selections = self.local_selections::<usize>(cx);
        if let Some(mut select_next_state) = self.select_next_state.take() {
            let query = &select_next_state.query;
            if !select_next_state.done {
                let first_selection = selections.iter().min_by_key(|s| s.id).unwrap();
                let last_selection = selections.iter().max_by_key(|s| s.id).unwrap();
                let mut next_selected_range = None;

                let bytes_after_last_selection =
                    buffer.bytes_in_range(last_selection.end..buffer.len());
                let bytes_before_first_selection = buffer.bytes_in_range(0..first_selection.start);
                let query_matches = query
                    .stream_find_iter(bytes_after_last_selection)
                    .map(|result| (last_selection.end, result))
                    .chain(
                        query
                            .stream_find_iter(bytes_before_first_selection)
                            .map(|result| (0, result)),
                    );
                for (start_offset, query_match) in query_matches {
                    let query_match = query_match.unwrap(); // can only fail due to I/O
                    let offset_range =
                        start_offset + query_match.start()..start_offset + query_match.end();
                    let display_range = offset_range.start.to_display_point(&display_map)
                        ..offset_range.end.to_display_point(&display_map);

                    if !select_next_state.wordwise
                        || (!movement::is_inside_word(&display_map, display_range.start)
                            && !movement::is_inside_word(&display_map, display_range.end))
                    {
                        next_selected_range = Some(offset_range);
                        break;
                    }
                }

                if let Some(next_selected_range) = next_selected_range {
                    if replace_newest {
                        if let Some(newest_id) =
                            selections.iter().max_by_key(|s| s.id).map(|s| s.id)
                        {
                            selections.retain(|s| s.id != newest_id);
                        }
                    }
                    selections.push(Selection {
                        id: post_inc(&mut self.next_selection_id),
                        start: next_selected_range.start,
                        end: next_selected_range.end,
                        reversed: false,
                        goal: SelectionGoal::None,
                    });
                    self.update_selections(selections, Some(Autoscroll::Newest), cx);
                } else {
                    select_next_state.done = true;
                }
            }

            self.select_next_state = Some(select_next_state);
        } else if selections.len() == 1 {
            let selection = selections.last_mut().unwrap();
            if selection.start == selection.end {
                let word_range = movement::surrounding_word(
                    &display_map,
                    selection.start.to_display_point(&display_map),
                );
                selection.start = word_range.start.to_offset(&display_map, Bias::Left);
                selection.end = word_range.end.to_offset(&display_map, Bias::Left);
                selection.goal = SelectionGoal::None;
                selection.reversed = false;

                let query = buffer
                    .text_for_range(selection.start..selection.end)
                    .collect::<String>();
                let select_state = SelectNextState {
                    query: AhoCorasick::new_auto_configured(&[query]),
                    wordwise: true,
                    done: false,
                };
                self.update_selections(selections, Some(Autoscroll::Newest), cx);
                self.select_next_state = Some(select_state);
            } else {
                let query = buffer
                    .text_for_range(selection.start..selection.end)
                    .collect::<String>();
                self.select_next_state = Some(SelectNextState {
                    query: AhoCorasick::new_auto_configured(&[query]),
                    wordwise: false,
                    done: false,
                });
                self.select_next(action, cx);
            }
        }
    }

    pub fn toggle_comments(&mut self, _: &ToggleComments, cx: &mut ViewContext<Self>) {
        // Get the line comment prefix. Split its trailing whitespace into a separate string,
        // as that portion won't be used for detecting if a line is a comment.
        let full_comment_prefix =
            if let Some(prefix) = self.language(cx).and_then(|l| l.line_comment_prefix()) {
                prefix.to_string()
            } else {
                return;
            };
        let comment_prefix = full_comment_prefix.trim_end_matches(' ');
        let comment_prefix_whitespace = &full_comment_prefix[comment_prefix.len()..];

        self.start_transaction(cx);
        let mut selections = self.local_selections::<Point>(cx);
        let mut all_selection_lines_are_comments = true;
        let mut edit_ranges = Vec::new();
        let mut last_toggled_row = None;
        self.buffer.update(cx, |buffer, cx| {
            for selection in &mut selections {
                edit_ranges.clear();
                let snapshot = buffer.snapshot(cx);

                let end_row =
                    if selection.end.row > selection.start.row && selection.end.column == 0 {
                        selection.end.row
                    } else {
                        selection.end.row + 1
                    };

                for row in selection.start.row..end_row {
                    // If multiple selections contain a given row, avoid processing that
                    // row more than once.
                    if last_toggled_row == Some(row) {
                        continue;
                    } else {
                        last_toggled_row = Some(row);
                    }

                    if snapshot.is_line_blank(row) {
                        continue;
                    }

                    let start = Point::new(row, snapshot.indent_column_for_line(row));
                    let mut line_bytes = snapshot
                        .bytes_in_range(start..snapshot.max_point())
                        .flatten()
                        .copied();

                    // If this line currently begins with the line comment prefix, then record
                    // the range containing the prefix.
                    if all_selection_lines_are_comments
                        && line_bytes
                            .by_ref()
                            .take(comment_prefix.len())
                            .eq(comment_prefix.bytes())
                    {
                        // Include any whitespace that matches the comment prefix.
                        let matching_whitespace_len = line_bytes
                            .zip(comment_prefix_whitespace.bytes())
                            .take_while(|(a, b)| a == b)
                            .count() as u32;
                        let end = Point::new(
                            row,
                            start.column + comment_prefix.len() as u32 + matching_whitespace_len,
                        );
                        edit_ranges.push(start..end);
                    }
                    // If this line does not begin with the line comment prefix, then record
                    // the position where the prefix should be inserted.
                    else {
                        all_selection_lines_are_comments = false;
                        edit_ranges.push(start..start);
                    }
                }

                if !edit_ranges.is_empty() {
                    if all_selection_lines_are_comments {
                        buffer.edit(edit_ranges.iter().cloned(), "", cx);
                    } else {
                        let min_column = edit_ranges.iter().map(|r| r.start.column).min().unwrap();
                        let edit_ranges = edit_ranges.iter().map(|range| {
                            let position = Point::new(range.start.row, min_column);
                            position..position
                        });
                        buffer.edit(edit_ranges, &full_comment_prefix, cx);
                    }
                }
            }
        });

        self.update_selections(
            self.local_selections::<usize>(cx),
            Some(Autoscroll::Fit),
            cx,
        );
        self.end_transaction(cx);
    }

    pub fn select_larger_syntax_node(
        &mut self,
        _: &SelectLargerSyntaxNode,
        cx: &mut ViewContext<Self>,
    ) {
        let old_selections = self.local_selections::<usize>(cx).into_boxed_slice();
        let display_map = self.display_map.update(cx, |map, cx| map.snapshot(cx));
        let buffer = self.buffer.read(cx).snapshot(cx);

        let mut stack = mem::take(&mut self.select_larger_syntax_node_stack);
        let mut selected_larger_node = false;
        let new_selections = old_selections
            .iter()
            .map(|selection| {
                let old_range = selection.start..selection.end;
                let mut new_range = old_range.clone();
                while let Some(containing_range) =
                    buffer.range_for_syntax_ancestor(new_range.clone())
                {
                    new_range = containing_range;
                    if !display_map.intersects_fold(new_range.start)
                        && !display_map.intersects_fold(new_range.end)
                    {
                        break;
                    }
                }

                selected_larger_node |= new_range != old_range;
                Selection {
                    id: selection.id,
                    start: new_range.start,
                    end: new_range.end,
                    goal: SelectionGoal::None,
                    reversed: selection.reversed,
                }
            })
            .collect::<Vec<_>>();

        if selected_larger_node {
            stack.push(old_selections);
            self.update_selections(new_selections, Some(Autoscroll::Fit), cx);
        }
        self.select_larger_syntax_node_stack = stack;
    }

    pub fn select_smaller_syntax_node(
        &mut self,
        _: &SelectSmallerSyntaxNode,
        cx: &mut ViewContext<Self>,
    ) {
        let mut stack = mem::take(&mut self.select_larger_syntax_node_stack);
        if let Some(selections) = stack.pop() {
            self.update_selections(selections.to_vec(), Some(Autoscroll::Fit), cx);
        }
        self.select_larger_syntax_node_stack = stack;
    }

    pub fn move_to_enclosing_bracket(
        &mut self,
        _: &MoveToEnclosingBracket,
        cx: &mut ViewContext<Self>,
    ) {
        let mut selections = self.local_selections::<usize>(cx);
        let buffer = self.buffer.read(cx).snapshot(cx);
        for selection in &mut selections {
            if let Some((open_range, close_range)) =
                buffer.enclosing_bracket_ranges(selection.start..selection.end)
            {
                let close_range = close_range.to_inclusive();
                let destination = if close_range.contains(&selection.start)
                    && close_range.contains(&selection.end)
                {
                    open_range.end
                } else {
                    *close_range.start()
                };
                selection.start = destination;
                selection.end = destination;
            }
        }

        self.update_selections(selections, Some(Autoscroll::Fit), cx);
    }

    pub fn show_next_diagnostic(&mut self, _: &ShowNextDiagnostic, cx: &mut ViewContext<Self>) {
        let buffer = self.buffer.read(cx).snapshot(cx);
        let selection = self.newest_selection_with_snapshot::<usize>(&buffer);
        let mut active_primary_range = self.active_diagnostics.as_ref().map(|active_diagnostics| {
            active_diagnostics
                .primary_range
                .to_offset(&buffer)
                .to_inclusive()
        });
        let mut search_start = if let Some(active_primary_range) = active_primary_range.as_ref() {
            if active_primary_range.contains(&selection.head()) {
                *active_primary_range.end()
            } else {
                selection.head()
            }
        } else {
            selection.head()
        };

        loop {
            let next_group = buffer
                .diagnostics_in_range::<_, usize>(search_start..buffer.len())
                .find_map(|entry| {
                    if entry.diagnostic.is_primary
                        && !entry.range.is_empty()
                        && Some(entry.range.end) != active_primary_range.as_ref().map(|r| *r.end())
                    {
                        Some((entry.range, entry.diagnostic.group_id))
                    } else {
                        None
                    }
                });

            if let Some((primary_range, group_id)) = next_group {
                self.activate_diagnostics(group_id, cx);
                self.update_selections(
                    vec![Selection {
                        id: selection.id,
                        start: primary_range.start,
                        end: primary_range.start,
                        reversed: false,
                        goal: SelectionGoal::None,
                    }],
                    Some(Autoscroll::Center),
                    cx,
                );
                break;
            } else if search_start == 0 {
                break;
            } else {
                // Cycle around to the start of the buffer, potentially moving back to the start of
                // the currently active diagnostic.
                search_start = 0;
                active_primary_range.take();
            }
        }
    }

    pub fn go_to_definition(
        workspace: &mut Workspace,
        _: &GoToDefinition,
        cx: &mut ViewContext<Workspace>,
    ) {
        let active_item = workspace.active_item(cx);
        let editor_handle = if let Some(editor) = active_item
            .as_ref()
            .and_then(|item| item.act_as::<Self>(cx))
        {
            editor
        } else {
            return;
        };

        let editor = editor_handle.read(cx);
        let head = editor.newest_selection::<usize>(cx).head();
        let (buffer, head) =
            if let Some(text_anchor) = editor.buffer.read(cx).text_anchor_for_position(head, cx) {
                text_anchor
            } else {
                return;
            };

        let definitions = workspace
            .project()
            .update(cx, |project, cx| project.definition(&buffer, head, cx));
        cx.spawn(|workspace, mut cx| async move {
            let definitions = definitions.await?;
            workspace.update(&mut cx, |workspace, cx| {
                let nav_history = workspace.active_pane().read(cx).nav_history().clone();
                for definition in definitions {
                    let range = definition.range.to_offset(definition.buffer.read(cx));
                    let target_editor_handle = workspace
                        .open_item(BufferItemHandle(definition.buffer), cx)
                        .downcast::<Self>()
                        .unwrap();

                    target_editor_handle.update(cx, |target_editor, cx| {
                        // When selecting a definition in a different buffer, disable the nav history
                        // to avoid creating a history entry at the previous cursor location.
                        if editor_handle != target_editor_handle {
                            nav_history.borrow_mut().disable();
                        }
                        target_editor.select_ranges([range], Some(Autoscroll::Center), cx);
                        nav_history.borrow_mut().enable();
                    });
                }
            });

            Ok::<(), anyhow::Error>(())
        })
        .detach_and_log_err(cx);
    }

    pub fn find_all_references(
        workspace: &mut Workspace,
        _: &FindAllReferences,
        cx: &mut ViewContext<Workspace>,
    ) -> Option<Task<Result<()>>> {
        let active_item = workspace.active_item(cx)?;
        let editor_handle = active_item.act_as::<Self>(cx)?;

        let editor = editor_handle.read(cx);
        let head = editor.newest_selection::<usize>(cx).head();
        let (buffer, head) = editor.buffer.read(cx).text_anchor_for_position(head, cx)?;
        let replica_id = editor.replica_id(cx);

        let references = workspace
            .project()
            .update(cx, |project, cx| project.references(&buffer, head, cx));
        Some(cx.spawn(|workspace, mut cx| async move {
            let mut locations = references.await?;
            if locations.is_empty() {
                return Ok(());
            }

            locations.sort_by_key(|location| location.buffer.id());
            let mut locations = locations.into_iter().peekable();
            let mut ranges_to_highlight = Vec::new();

            let excerpt_buffer = cx.add_model(|cx| {
                let mut symbol_name = None;
                let mut multibuffer = MultiBuffer::new(replica_id);
                while let Some(location) = locations.next() {
                    let buffer = location.buffer.read(cx);
                    let mut ranges_for_buffer = Vec::new();
                    let range = location.range.to_offset(buffer);
                    ranges_for_buffer.push(range.clone());
                    if symbol_name.is_none() {
                        symbol_name = Some(buffer.text_for_range(range).collect::<String>());
                    }

                    while let Some(next_location) = locations.peek() {
                        if next_location.buffer == location.buffer {
                            ranges_for_buffer.push(next_location.range.to_offset(buffer));
                            locations.next();
                        } else {
                            break;
                        }
                    }

                    ranges_for_buffer.sort_by_key(|range| (range.start, Reverse(range.end)));
                    ranges_to_highlight.extend(multibuffer.push_excerpts_with_context_lines(
                        location.buffer.clone(),
                        ranges_for_buffer,
                        1,
                        cx,
                    ));
                }
                multibuffer.with_title(format!("References to `{}`", symbol_name.unwrap()))
            });

            workspace.update(&mut cx, |workspace, cx| {
                let editor = workspace.open_item(MultiBufferItemHandle(excerpt_buffer), cx);
                if let Some(editor) = editor.act_as::<Self>(cx) {
                    editor.update(cx, |editor, cx| {
                        let color = editor.style(cx).highlighted_line_background;
                        editor.highlight_background::<Self>(ranges_to_highlight, color, cx);
                    });
                }
            });

            Ok(())
        }))
    }

    pub fn rename(&mut self, _: &Rename, cx: &mut ViewContext<Self>) -> Option<Task<Result<()>>> {
        use language::ToOffset as _;

        let project = self.project.clone()?;
        let selection = self.newest_anchor_selection().clone();
        let (cursor_buffer, cursor_buffer_position) = self
            .buffer
            .read(cx)
            .text_anchor_for_position(selection.head(), cx)?;
        let (tail_buffer, _) = self
            .buffer
            .read(cx)
            .text_anchor_for_position(selection.tail(), cx)?;
        if tail_buffer != cursor_buffer {
            return None;
        }

        let snapshot = cursor_buffer.read(cx).snapshot();
        let cursor_buffer_offset = cursor_buffer_position.to_offset(&snapshot);
        let prepare_rename = project.update(cx, |project, cx| {
            project.prepare_rename(cursor_buffer, cursor_buffer_offset, cx)
        });

        Some(cx.spawn(|this, mut cx| async move {
            if let Some(rename_range) = prepare_rename.await? {
                let rename_buffer_range = rename_range.to_offset(&snapshot);
                let cursor_offset_in_rename_range =
                    cursor_buffer_offset.saturating_sub(rename_buffer_range.start);

                this.update(&mut cx, |this, cx| {
                    this.take_rename(cx);
                    let style = this.style(cx);
                    let buffer = this.buffer.read(cx).read(cx);
                    let cursor_offset = selection.head().to_offset(&buffer);
                    let rename_start = cursor_offset.saturating_sub(cursor_offset_in_rename_range);
                    let rename_end = rename_start + rename_buffer_range.len();
                    let range = buffer.anchor_before(rename_start)..buffer.anchor_after(rename_end);
                    let mut old_highlight_id = None;
                    let old_name = buffer
                        .chunks(rename_start..rename_end, true)
                        .map(|chunk| {
                            if old_highlight_id.is_none() {
                                old_highlight_id = chunk.syntax_highlight_id;
                            }
                            chunk.text
                        })
                        .collect();

                    drop(buffer);

                    // Position the selection in the rename editor so that it matches the current selection.
                    let rename_editor = cx.add_view(|cx| {
                        let mut editor = Editor::single_line(this.settings.clone(), None, cx);
                        if let Some(old_highlight_id) = old_highlight_id {
                            editor.override_text_style =
                                Some(Box::new(move |style| old_highlight_id.style(&style.syntax)));
                        }
                        editor
                            .buffer
                            .update(cx, |buffer, cx| buffer.edit([0..0], &old_name, cx));
                        editor.select_all(&SelectAll, cx);
                        editor
                    });
                    this.highlight_text::<Rename>(
                        vec![range.clone()],
                        HighlightStyle {
                            fade_out: Some(style.rename_fade),
                            ..Default::default()
                        },
                        cx,
                    );
                    this.update_selections(
                        vec![Selection {
                            id: selection.id,
                            start: rename_end,
                            end: rename_end,
                            reversed: false,
                            goal: SelectionGoal::None,
                        }],
                        None,
                        cx,
                    );
                    cx.focus(&rename_editor);
                    let block_id = this.insert_blocks(
                        [BlockProperties {
                            position: range.start.clone(),
                            height: 1,
                            render: Arc::new({
                                let editor = rename_editor.clone();
                                move |cx: &BlockContext| {
                                    ChildView::new(editor.clone())
                                        .contained()
                                        .with_padding_left(cx.anchor_x)
                                        .boxed()
                                }
                            }),
                            disposition: BlockDisposition::Below,
                        }],
                        cx,
                    )[0];
                    this.pending_rename = Some(RenameState {
                        range,
                        old_name,
                        editor: rename_editor,
                        block_id,
                    });
                });
            }

            Ok(())
        }))
    }

    pub fn confirm_rename(
        workspace: &mut Workspace,
        _: &ConfirmRename,
        cx: &mut ViewContext<Workspace>,
    ) -> Option<Task<Result<()>>> {
        let editor = workspace.active_item(cx)?.act_as::<Editor>(cx)?;

        let (buffer, range, old_name, new_name) = editor.update(cx, |editor, cx| {
            let rename = editor.take_rename(cx)?;
            let buffer = editor.buffer.read(cx);
            let (start_buffer, start) =
                buffer.text_anchor_for_position(rename.range.start.clone(), cx)?;
            let (end_buffer, end) =
                buffer.text_anchor_for_position(rename.range.end.clone(), cx)?;
            if start_buffer == end_buffer {
                let new_name = rename.editor.read(cx).text(cx);
                Some((start_buffer, start..end, rename.old_name, new_name))
            } else {
                None
            }
        })?;

        let rename = workspace.project().clone().update(cx, |project, cx| {
            project.perform_rename(
                buffer.clone(),
                range.start.clone(),
                new_name.clone(),
                true,
                cx,
            )
        });

        Some(cx.spawn(|workspace, cx| async move {
            let project_transaction = rename.await?;
            Self::open_project_transaction(
                editor,
                workspace,
                project_transaction,
                format!("Rename: {} → {}", old_name, new_name),
                cx,
            )
            .await
        }))
    }

    fn take_rename(&mut self, cx: &mut ViewContext<Self>) -> Option<RenameState> {
        let rename = self.pending_rename.take()?;
        self.remove_blocks([rename.block_id].into_iter().collect(), cx);
        self.clear_text_highlights::<Rename>(cx);

        let editor = rename.editor.read(cx);
        let snapshot = self.buffer.read(cx).snapshot(cx);
        let selection = editor.newest_selection_with_snapshot::<usize>(&snapshot);

        // Update the selection to match the position of the selection inside
        // the rename editor.
        let rename_range = rename.range.to_offset(&snapshot);
        let start = snapshot
            .clip_offset(rename_range.start + selection.start, Bias::Left)
            .min(rename_range.end);
        let end = snapshot
            .clip_offset(rename_range.start + selection.end, Bias::Left)
            .min(rename_range.end);
        self.update_selections(
            vec![Selection {
                id: self.newest_anchor_selection().id,
                start,
                end,
                reversed: selection.reversed,
                goal: SelectionGoal::None,
            }],
            None,
            cx,
        );

        Some(rename)
    }

    fn invalidate_rename_range(
        &mut self,
        buffer: &MultiBufferSnapshot,
        cx: &mut ViewContext<Self>,
    ) {
        if let Some(rename) = self.pending_rename.as_ref() {
            if self.selections.len() == 1 {
                let head = self.selections[0].head().to_offset(buffer);
                let range = rename.range.to_offset(buffer).to_inclusive();
                if range.contains(&head) {
                    return;
                }
            }
            let rename = self.pending_rename.take().unwrap();
            self.remove_blocks([rename.block_id].into_iter().collect(), cx);
            self.clear_background_highlights::<Rename>(cx);
        }
    }

    #[cfg(any(test, feature = "test-support"))]
    pub fn pending_rename(&self) -> Option<&RenameState> {
        self.pending_rename.as_ref()
    }

    fn refresh_active_diagnostics(&mut self, cx: &mut ViewContext<Editor>) {
        if let Some(active_diagnostics) = self.active_diagnostics.as_mut() {
            let buffer = self.buffer.read(cx).snapshot(cx);
            let primary_range_start = active_diagnostics.primary_range.start.to_offset(&buffer);
            let is_valid = buffer
                .diagnostics_in_range::<_, usize>(active_diagnostics.primary_range.clone())
                .any(|entry| {
                    entry.diagnostic.is_primary
                        && !entry.range.is_empty()
                        && entry.range.start == primary_range_start
                        && entry.diagnostic.message == active_diagnostics.primary_message
                });

            if is_valid != active_diagnostics.is_valid {
                active_diagnostics.is_valid = is_valid;
                let mut new_styles = HashMap::default();
                for (block_id, diagnostic) in &active_diagnostics.blocks {
                    new_styles.insert(
                        *block_id,
                        diagnostic_block_renderer(
                            diagnostic.clone(),
                            is_valid,
                            self.settings.clone(),
                        ),
                    );
                }
                self.display_map
                    .update(cx, |display_map, _| display_map.replace_blocks(new_styles));
            }
        }
    }

    fn activate_diagnostics(&mut self, group_id: usize, cx: &mut ViewContext<Self>) {
        self.dismiss_diagnostics(cx);
        self.active_diagnostics = self.display_map.update(cx, |display_map, cx| {
            let buffer = self.buffer.read(cx).snapshot(cx);

            let mut primary_range = None;
            let mut primary_message = None;
            let mut group_end = Point::zero();
            let diagnostic_group = buffer
                .diagnostic_group::<Point>(group_id)
                .map(|entry| {
                    if entry.range.end > group_end {
                        group_end = entry.range.end;
                    }
                    if entry.diagnostic.is_primary {
                        primary_range = Some(entry.range.clone());
                        primary_message = Some(entry.diagnostic.message.clone());
                    }
                    entry
                })
                .collect::<Vec<_>>();
            let primary_range = primary_range.unwrap();
            let primary_message = primary_message.unwrap();
            let primary_range =
                buffer.anchor_after(primary_range.start)..buffer.anchor_before(primary_range.end);

            let blocks = display_map
                .insert_blocks(
                    diagnostic_group.iter().map(|entry| {
                        let diagnostic = entry.diagnostic.clone();
                        let message_height = diagnostic.message.lines().count() as u8;
                        BlockProperties {
                            position: buffer.anchor_after(entry.range.start),
                            height: message_height,
                            render: diagnostic_block_renderer(
                                diagnostic,
                                true,
                                self.settings.clone(),
                            ),
                            disposition: BlockDisposition::Below,
                        }
                    }),
                    cx,
                )
                .into_iter()
                .zip(diagnostic_group.into_iter().map(|entry| entry.diagnostic))
                .collect();

            Some(ActiveDiagnosticGroup {
                primary_range,
                primary_message,
                blocks,
                is_valid: true,
            })
        });
    }

    fn dismiss_diagnostics(&mut self, cx: &mut ViewContext<Self>) {
        if let Some(active_diagnostic_group) = self.active_diagnostics.take() {
            self.display_map.update(cx, |display_map, cx| {
                display_map.remove_blocks(active_diagnostic_group.blocks.into_keys().collect(), cx);
            });
            cx.notify();
        }
    }

    fn build_columnar_selection(
        &mut self,
        display_map: &DisplaySnapshot,
        row: u32,
        columns: &Range<u32>,
        reversed: bool,
    ) -> Option<Selection<Point>> {
        let is_empty = columns.start == columns.end;
        let line_len = display_map.line_len(row);
        if columns.start < line_len || (is_empty && columns.start == line_len) {
            let start = DisplayPoint::new(row, columns.start);
            let end = DisplayPoint::new(row, cmp::min(columns.end, line_len));
            Some(Selection {
                id: post_inc(&mut self.next_selection_id),
                start: start.to_point(display_map),
                end: end.to_point(display_map),
                reversed,
                goal: SelectionGoal::ColumnRange {
                    start: columns.start,
                    end: columns.end,
                },
            })
        } else {
            None
        }
    }

    pub fn local_selections_in_range(
        &self,
        range: Range<Anchor>,
        display_map: &DisplaySnapshot,
    ) -> Vec<Selection<Point>> {
        let buffer = &display_map.buffer_snapshot;

        let start_ix = match self
            .selections
            .binary_search_by(|probe| probe.end.cmp(&range.start, &buffer).unwrap())
        {
            Ok(ix) | Err(ix) => ix,
        };
        let end_ix = match self
            .selections
            .binary_search_by(|probe| probe.start.cmp(&range.end, &buffer).unwrap())
        {
            Ok(ix) => ix + 1,
            Err(ix) => ix,
        };

        fn point_selection(
            selection: &Selection<Anchor>,
            buffer: &MultiBufferSnapshot,
        ) -> Selection<Point> {
            let start = selection.start.to_point(&buffer);
            let end = selection.end.to_point(&buffer);
            Selection {
                id: selection.id,
                start,
                end,
                reversed: selection.reversed,
                goal: selection.goal,
            }
        }

        self.selections[start_ix..end_ix]
            .iter()
            .chain(
                self.pending_selection
                    .as_ref()
                    .map(|pending| &pending.selection),
            )
            .map(|s| point_selection(s, &buffer))
            .collect()
    }

    pub fn local_selections<'a, D>(&self, cx: &'a AppContext) -> Vec<Selection<D>>
    where
        D: 'a + TextDimension + Ord + Sub<D, Output = D>,
    {
        let buffer = self.buffer.read(cx).snapshot(cx);
        let mut selections = self
            .resolve_selections::<D, _>(self.selections.iter(), &buffer)
            .peekable();

        let mut pending_selection = self.pending_selection::<D>(&buffer);

        iter::from_fn(move || {
            if let Some(pending) = pending_selection.as_mut() {
                while let Some(next_selection) = selections.peek() {
                    if pending.start <= next_selection.end && pending.end >= next_selection.start {
                        let next_selection = selections.next().unwrap();
                        if next_selection.start < pending.start {
                            pending.start = next_selection.start;
                        }
                        if next_selection.end > pending.end {
                            pending.end = next_selection.end;
                        }
                    } else if next_selection.end < pending.start {
                        return selections.next();
                    } else {
                        break;
                    }
                }

                pending_selection.take()
            } else {
                selections.next()
            }
        })
        .collect()
    }

    fn resolve_selections<'a, D, I>(
        &self,
        selections: I,
        snapshot: &MultiBufferSnapshot,
    ) -> impl 'a + Iterator<Item = Selection<D>>
    where
        D: TextDimension + Ord + Sub<D, Output = D>,
        I: 'a + IntoIterator<Item = &'a Selection<Anchor>>,
    {
        let (to_summarize, selections) = selections.into_iter().tee();
        let mut summaries = snapshot
            .summaries_for_anchors::<D, _>(to_summarize.flat_map(|s| [&s.start, &s.end]))
            .into_iter();
        selections.map(move |s| Selection {
            id: s.id,
            start: summaries.next().unwrap(),
            end: summaries.next().unwrap(),
            reversed: s.reversed,
            goal: s.goal,
        })
    }

    fn pending_selection<D: TextDimension + Ord + Sub<D, Output = D>>(
        &self,
        snapshot: &MultiBufferSnapshot,
    ) -> Option<Selection<D>> {
        self.pending_selection
            .as_ref()
            .map(|pending| self.resolve_selection(&pending.selection, &snapshot))
    }

    fn resolve_selection<D: TextDimension + Ord + Sub<D, Output = D>>(
        &self,
        selection: &Selection<Anchor>,
        buffer: &MultiBufferSnapshot,
    ) -> Selection<D> {
        Selection {
            id: selection.id,
            start: selection.start.summary::<D>(&buffer),
            end: selection.end.summary::<D>(&buffer),
            reversed: selection.reversed,
            goal: selection.goal,
        }
    }

    fn selection_count<'a>(&self) -> usize {
        let mut count = self.selections.len();
        if self.pending_selection.is_some() {
            count += 1;
        }
        count
    }

    pub fn oldest_selection<D: TextDimension + Ord + Sub<D, Output = D>>(
        &self,
        cx: &AppContext,
    ) -> Selection<D> {
        let snapshot = self.buffer.read(cx).read(cx);
        self.selections
            .iter()
            .min_by_key(|s| s.id)
            .map(|selection| self.resolve_selection(selection, &snapshot))
            .or_else(|| self.pending_selection(&snapshot))
            .unwrap()
    }

    pub fn newest_selection<D: TextDimension + Ord + Sub<D, Output = D>>(
        &self,
        cx: &AppContext,
    ) -> Selection<D> {
        self.resolve_selection(
            self.newest_anchor_selection(),
            &self.buffer.read(cx).read(cx),
        )
    }

    pub fn newest_selection_with_snapshot<D: TextDimension + Ord + Sub<D, Output = D>>(
        &self,
        snapshot: &MultiBufferSnapshot,
    ) -> Selection<D> {
        self.resolve_selection(self.newest_anchor_selection(), snapshot)
    }

    pub fn newest_anchor_selection(&self) -> &Selection<Anchor> {
        self.pending_selection
            .as_ref()
            .map(|s| &s.selection)
            .or_else(|| self.selections.iter().max_by_key(|s| s.id))
            .unwrap()
    }

    pub fn update_selections<T>(
        &mut self,
        mut selections: Vec<Selection<T>>,
        autoscroll: Option<Autoscroll>,
        cx: &mut ViewContext<Self>,
    ) where
        T: ToOffset + ToPoint + Ord + std::marker::Copy + std::fmt::Debug,
    {
        let buffer = self.buffer.read(cx).snapshot(cx);
        selections.sort_unstable_by_key(|s| s.start);

        // Merge overlapping selections.
        let mut i = 1;
        while i < selections.len() {
            if selections[i - 1].end >= selections[i].start {
                let removed = selections.remove(i);
                if removed.start < selections[i - 1].start {
                    selections[i - 1].start = removed.start;
                }
                if removed.end > selections[i - 1].end {
                    selections[i - 1].end = removed.end;
                }
            } else {
                i += 1;
            }
        }

        if let Some(autoscroll) = autoscroll {
            self.request_autoscroll(autoscroll, cx);
        }

        self.set_selections(
            Arc::from_iter(selections.into_iter().map(|selection| {
                let end_bias = if selection.end > selection.start {
                    Bias::Left
                } else {
                    Bias::Right
                };
                Selection {
                    id: selection.id,
                    start: buffer.anchor_after(selection.start),
                    end: buffer.anchor_at(selection.end, end_bias),
                    reversed: selection.reversed,
                    goal: selection.goal,
                }
            })),
            None,
            cx,
        );
    }

    /// Compute new ranges for any selections that were located in excerpts that have
    /// since been removed.
    ///
    /// Returns a `HashMap` indicating which selections whose former head position
    /// was no longer present. The keys of the map are selection ids. The values are
    /// the id of the new excerpt where the head of the selection has been moved.
    pub fn refresh_selections(&mut self, cx: &mut ViewContext<Self>) -> HashMap<usize, ExcerptId> {
        let snapshot = self.buffer.read(cx).read(cx);
        let anchors_with_status = snapshot.refresh_anchors(
            self.selections
                .iter()
                .flat_map(|selection| [&selection.start, &selection.end]),
        );
        let offsets =
            snapshot.summaries_for_anchors::<usize, _>(anchors_with_status.iter().map(|a| &a.1));
        let offsets = offsets.chunks(2);
        let statuses = anchors_with_status
            .chunks(2)
            .map(|a| (a[0].0 / 2, a[0].2, a[1].2));

        let mut selections_with_lost_position = HashMap::default();
        let new_selections = offsets
            .zip(statuses)
            .map(|(offsets, (selection_ix, kept_start, kept_end))| {
                let selection = &self.selections[selection_ix];
                let kept_head = if selection.reversed {
                    kept_start
                } else {
                    kept_end
                };
                if !kept_head {
                    selections_with_lost_position
                        .insert(selection.id, selection.head().excerpt_id.clone());
                }

                Selection {
                    id: selection.id,
                    start: offsets[0],
                    end: offsets[1],
                    reversed: selection.reversed,
                    goal: selection.goal,
                }
            })
            .collect();
        drop(snapshot);
        self.update_selections(new_selections, Some(Autoscroll::Fit), cx);
        selections_with_lost_position
    }

    fn set_selections(
        &mut self,
        selections: Arc<[Selection<Anchor>]>,
        pending_selection: Option<PendingSelection>,
        cx: &mut ViewContext<Self>,
    ) {
        let old_cursor_position = self.newest_anchor_selection().head();

        self.selections = selections;
        self.pending_selection = pending_selection;
        if self.focused {
            self.buffer.update(cx, |buffer, cx| {
                buffer.set_active_selections(&self.selections, cx)
            });
        }

        let display_map = self
            .display_map
            .update(cx, |display_map, cx| display_map.snapshot(cx));
        let buffer = &display_map.buffer_snapshot;
        self.add_selections_state = None;
        self.select_next_state = None;
        self.select_larger_syntax_node_stack.clear();
        self.autoclose_stack.invalidate(&self.selections, &buffer);
        self.snippet_stack.invalidate(&self.selections, &buffer);
        self.invalidate_rename_range(&buffer, cx);

        let new_cursor_position = self.newest_anchor_selection().head();

        self.push_to_nav_history(
            old_cursor_position.clone(),
            Some(new_cursor_position.to_point(&buffer)),
            cx,
        );

        let completion_menu = match self.context_menu.as_mut() {
            Some(ContextMenu::Completions(menu)) => Some(menu),
            _ => {
                self.context_menu.take();
                None
            }
        };

        if let Some(completion_menu) = completion_menu {
            let cursor_position = new_cursor_position.to_offset(&buffer);
            let (word_range, kind) =
                buffer.surrounding_word(completion_menu.initial_position.clone());
            if kind == Some(CharKind::Word) && word_range.to_inclusive().contains(&cursor_position)
            {
                let query = Self::completion_query(&buffer, cursor_position);
                cx.background()
                    .block(completion_menu.filter(query.as_deref(), cx.background().clone()));
                self.show_completions(&ShowCompletions, cx);
            } else {
                self.hide_context_menu(cx);
            }
        }

        if old_cursor_position.to_display_point(&display_map).row()
            != new_cursor_position.to_display_point(&display_map).row()
        {
            self.available_code_actions.take();
        }
        self.refresh_code_actions(cx);
        self.refresh_document_highlights(cx);

        self.pause_cursor_blinking(cx);
        cx.emit(Event::SelectionsChanged);
    }

    pub fn request_autoscroll(&mut self, autoscroll: Autoscroll, cx: &mut ViewContext<Self>) {
        self.autoscroll_request = Some(autoscroll);
        cx.notify();
    }

    fn start_transaction(&mut self, cx: &mut ViewContext<Self>) {
        self.start_transaction_at(Instant::now(), cx);
    }

    fn start_transaction_at(&mut self, now: Instant, cx: &mut ViewContext<Self>) {
        self.end_selection(cx);
        if let Some(tx_id) = self
            .buffer
            .update(cx, |buffer, cx| buffer.start_transaction_at(now, cx))
        {
            self.selection_history
                .insert(tx_id, (self.selections.clone(), None));
        }
    }

    fn end_transaction(&mut self, cx: &mut ViewContext<Self>) {
        self.end_transaction_at(Instant::now(), cx);
    }

    fn end_transaction_at(&mut self, now: Instant, cx: &mut ViewContext<Self>) {
        if let Some(tx_id) = self
            .buffer
            .update(cx, |buffer, cx| buffer.end_transaction_at(now, cx))
        {
            if let Some((_, end_selections)) = self.selection_history.get_mut(&tx_id) {
                *end_selections = Some(self.selections.clone());
            } else {
                log::error!("unexpectedly ended a transaction that wasn't started by this editor");
            }
        }
    }

    pub fn page_up(&mut self, _: &PageUp, _: &mut ViewContext<Self>) {
        log::info!("Editor::page_up");
    }

    pub fn page_down(&mut self, _: &PageDown, _: &mut ViewContext<Self>) {
        log::info!("Editor::page_down");
    }

    pub fn fold(&mut self, _: &Fold, cx: &mut ViewContext<Self>) {
        let mut fold_ranges = Vec::new();

        let selections = self.local_selections::<Point>(cx);
        let display_map = self.display_map.update(cx, |map, cx| map.snapshot(cx));
        for selection in selections {
            let range = selection.display_range(&display_map).sorted();
            let buffer_start_row = range.start.to_point(&display_map).row;

            for row in (0..=range.end.row()).rev() {
                if self.is_line_foldable(&display_map, row) && !display_map.is_line_folded(row) {
                    let fold_range = self.foldable_range_for_line(&display_map, row);
                    if fold_range.end.row >= buffer_start_row {
                        fold_ranges.push(fold_range);
                        if row <= range.start.row() {
                            break;
                        }
                    }
                }
            }
        }

        self.fold_ranges(fold_ranges, cx);
    }

    pub fn unfold(&mut self, _: &Unfold, cx: &mut ViewContext<Self>) {
        let selections = self.local_selections::<Point>(cx);
        let display_map = self.display_map.update(cx, |map, cx| map.snapshot(cx));
        let buffer = &display_map.buffer_snapshot;
        let ranges = selections
            .iter()
            .map(|s| {
                let range = s.display_range(&display_map).sorted();
                let mut start = range.start.to_point(&display_map);
                let mut end = range.end.to_point(&display_map);
                start.column = 0;
                end.column = buffer.line_len(end.row);
                start..end
            })
            .collect::<Vec<_>>();
        self.unfold_ranges(ranges, cx);
    }

    fn is_line_foldable(&self, display_map: &DisplaySnapshot, display_row: u32) -> bool {
        let max_point = display_map.max_point();
        if display_row >= max_point.row() {
            false
        } else {
            let (start_indent, is_blank) = display_map.line_indent(display_row);
            if is_blank {
                false
            } else {
                for display_row in display_row + 1..=max_point.row() {
                    let (indent, is_blank) = display_map.line_indent(display_row);
                    if !is_blank {
                        return indent > start_indent;
                    }
                }
                false
            }
        }
    }

    fn foldable_range_for_line(
        &self,
        display_map: &DisplaySnapshot,
        start_row: u32,
    ) -> Range<Point> {
        let max_point = display_map.max_point();

        let (start_indent, _) = display_map.line_indent(start_row);
        let start = DisplayPoint::new(start_row, display_map.line_len(start_row));
        let mut end = None;
        for row in start_row + 1..=max_point.row() {
            let (indent, is_blank) = display_map.line_indent(row);
            if !is_blank && indent <= start_indent {
                end = Some(DisplayPoint::new(row - 1, display_map.line_len(row - 1)));
                break;
            }
        }

        let end = end.unwrap_or(max_point);
        return start.to_point(display_map)..end.to_point(display_map);
    }

    pub fn fold_selected_ranges(&mut self, _: &FoldSelectedRanges, cx: &mut ViewContext<Self>) {
        let selections = self.local_selections::<Point>(cx);
        let ranges = selections.into_iter().map(|s| s.start..s.end);
        self.fold_ranges(ranges, cx);
    }

    fn fold_ranges<T: ToOffset>(
        &mut self,
        ranges: impl IntoIterator<Item = Range<T>>,
        cx: &mut ViewContext<Self>,
    ) {
        let mut ranges = ranges.into_iter().peekable();
        if ranges.peek().is_some() {
            self.display_map.update(cx, |map, cx| map.fold(ranges, cx));
            self.request_autoscroll(Autoscroll::Fit, cx);
            cx.notify();
        }
    }

    fn unfold_ranges<T: ToOffset>(&mut self, ranges: Vec<Range<T>>, cx: &mut ViewContext<Self>) {
        if !ranges.is_empty() {
            self.display_map
                .update(cx, |map, cx| map.unfold(ranges, cx));
            self.request_autoscroll(Autoscroll::Fit, cx);
            cx.notify();
        }
    }

    pub fn insert_blocks(
        &mut self,
        blocks: impl IntoIterator<Item = BlockProperties<Anchor>>,
        cx: &mut ViewContext<Self>,
    ) -> Vec<BlockId> {
        let blocks = self
            .display_map
            .update(cx, |display_map, cx| display_map.insert_blocks(blocks, cx));
        self.request_autoscroll(Autoscroll::Fit, cx);
        blocks
    }

    pub fn replace_blocks(
        &mut self,
        blocks: HashMap<BlockId, RenderBlock>,
        cx: &mut ViewContext<Self>,
    ) {
        self.display_map
            .update(cx, |display_map, _| display_map.replace_blocks(blocks));
        self.request_autoscroll(Autoscroll::Fit, cx);
    }

    pub fn remove_blocks(&mut self, block_ids: HashSet<BlockId>, cx: &mut ViewContext<Self>) {
        self.display_map.update(cx, |display_map, cx| {
            display_map.remove_blocks(block_ids, cx)
        });
    }

    pub fn longest_row(&self, cx: &mut MutableAppContext) -> u32 {
        self.display_map
            .update(cx, |map, cx| map.snapshot(cx))
            .longest_row()
    }

    pub fn max_point(&self, cx: &mut MutableAppContext) -> DisplayPoint {
        self.display_map
            .update(cx, |map, cx| map.snapshot(cx))
            .max_point()
    }

    pub fn text(&self, cx: &AppContext) -> String {
        self.buffer.read(cx).read(cx).text()
    }

    pub fn set_text(&mut self, text: impl Into<String>, cx: &mut ViewContext<Self>) {
        self.buffer
            .read(cx)
            .as_singleton()
            .expect("you can only call set_text on editors for singleton buffers")
            .update(cx, |buffer, cx| buffer.set_text(text, cx));
    }

    pub fn display_text(&self, cx: &mut MutableAppContext) -> String {
        self.display_map
            .update(cx, |map, cx| map.snapshot(cx))
            .text()
    }

    pub fn soft_wrap_mode(&self, cx: &AppContext) -> SoftWrap {
        let language = self.language(cx);
        let settings = self.settings.borrow();
        let mode = self
            .soft_wrap_mode_override
            .unwrap_or_else(|| settings.soft_wrap(language));
        match mode {
            settings::SoftWrap::None => SoftWrap::None,
            settings::SoftWrap::EditorWidth => SoftWrap::EditorWidth,
            settings::SoftWrap::PreferredLineLength => {
                SoftWrap::Column(settings.preferred_line_length(language))
            }
        }
    }

    pub fn set_soft_wrap_mode(&mut self, mode: settings::SoftWrap, cx: &mut ViewContext<Self>) {
        self.soft_wrap_mode_override = Some(mode);
        cx.notify();
    }

    pub fn set_wrap_width(&self, width: Option<f32>, cx: &mut MutableAppContext) -> bool {
        self.display_map
            .update(cx, |map, cx| map.set_wrap_width(width, cx))
    }

    pub fn highlight_rows(&mut self, rows: Option<Range<u32>>) {
        self.highlighted_rows = rows;
    }

    pub fn highlighted_rows(&self) -> Option<Range<u32>> {
        self.highlighted_rows.clone()
    }

    pub fn highlight_background<T: 'static>(
        &mut self,
        ranges: Vec<Range<Anchor>>,
        color: Color,
        cx: &mut ViewContext<Self>,
    ) {
        self.background_highlights
            .insert(TypeId::of::<T>(), (color, ranges));
        cx.notify();
    }

    pub fn clear_background_highlights<T: 'static>(
        &mut self,
        cx: &mut ViewContext<Self>,
    ) -> Option<(Color, Vec<Range<Anchor>>)> {
        cx.notify();
        self.background_highlights.remove(&TypeId::of::<T>())
    }

    #[cfg(feature = "test-support")]
    pub fn all_background_highlights(
        &mut self,
        cx: &mut ViewContext<Self>,
    ) -> Vec<(Range<DisplayPoint>, Color)> {
        let snapshot = self.snapshot(cx);
        let buffer = &snapshot.buffer_snapshot;
        let start = buffer.anchor_before(0);
        let end = buffer.anchor_after(buffer.len());
        self.background_highlights_in_range(start..end, &snapshot)
    }

    pub fn background_highlights_for_type<T: 'static>(&self) -> Option<(Color, &[Range<Anchor>])> {
        self.background_highlights
            .get(&TypeId::of::<T>())
            .map(|(color, ranges)| (*color, ranges.as_slice()))
    }

    pub fn background_highlights_in_range(
        &self,
        search_range: Range<Anchor>,
        display_snapshot: &DisplaySnapshot,
    ) -> Vec<(Range<DisplayPoint>, Color)> {
        let mut results = Vec::new();
        let buffer = &display_snapshot.buffer_snapshot;
        for (color, ranges) in self.background_highlights.values() {
            let start_ix = match ranges.binary_search_by(|probe| {
                let cmp = probe.end.cmp(&search_range.start, &buffer).unwrap();
                if cmp.is_gt() {
                    Ordering::Greater
                } else {
                    Ordering::Less
                }
            }) {
                Ok(i) | Err(i) => i,
            };
            for range in &ranges[start_ix..] {
                if range.start.cmp(&search_range.end, &buffer).unwrap().is_ge() {
                    break;
                }
                let start = range
                    .start
                    .to_point(buffer)
                    .to_display_point(display_snapshot);
                let end = range
                    .end
                    .to_point(buffer)
                    .to_display_point(display_snapshot);
                results.push((start..end, *color))
            }
        }
        results
    }

    pub fn highlight_text<T: 'static>(
        &mut self,
        ranges: Vec<Range<Anchor>>,
        style: HighlightStyle,
        cx: &mut ViewContext<Self>,
    ) {
        self.display_map.update(cx, |map, _| {
            map.highlight_text(TypeId::of::<T>(), ranges, style)
        });
        cx.notify();
    }

    pub fn clear_text_highlights<T: 'static>(&mut self, cx: &mut ViewContext<Self>) {
        self.display_map
            .update(cx, |map, _| map.clear_text_highlights(TypeId::of::<T>()));
        cx.notify();
    }

    fn next_blink_epoch(&mut self) -> usize {
        self.blink_epoch += 1;
        self.blink_epoch
    }

    fn pause_cursor_blinking(&mut self, cx: &mut ViewContext<Self>) {
        if !self.focused {
            return;
        }

        self.show_local_cursors = true;
        cx.notify();

        let epoch = self.next_blink_epoch();
        cx.spawn(|this, mut cx| {
            let this = this.downgrade();
            async move {
                Timer::after(CURSOR_BLINK_INTERVAL).await;
                if let Some(this) = this.upgrade(&cx) {
                    this.update(&mut cx, |this, cx| this.resume_cursor_blinking(epoch, cx))
                }
            }
        })
        .detach();
    }

    fn resume_cursor_blinking(&mut self, epoch: usize, cx: &mut ViewContext<Self>) {
        if epoch == self.blink_epoch {
            self.blinking_paused = false;
            self.blink_cursors(epoch, cx);
        }
    }

    fn blink_cursors(&mut self, epoch: usize, cx: &mut ViewContext<Self>) {
        if epoch == self.blink_epoch && self.focused && !self.blinking_paused {
            self.show_local_cursors = !self.show_local_cursors;
            cx.notify();

            let epoch = self.next_blink_epoch();
            cx.spawn(|this, mut cx| {
                let this = this.downgrade();
                async move {
                    Timer::after(CURSOR_BLINK_INTERVAL).await;
                    if let Some(this) = this.upgrade(&cx) {
                        this.update(&mut cx, |this, cx| this.blink_cursors(epoch, cx));
                    }
                }
            })
            .detach();
        }
    }

    pub fn show_local_cursors(&self) -> bool {
        self.show_local_cursors
    }

    fn on_buffer_changed(&mut self, _: ModelHandle<MultiBuffer>, cx: &mut ViewContext<Self>) {
        cx.notify();
    }

    fn on_buffer_event(
        &mut self,
        _: ModelHandle<MultiBuffer>,
        event: &language::Event,
        cx: &mut ViewContext<Self>,
    ) {
        match event {
            language::Event::Edited => {
                self.refresh_active_diagnostics(cx);
                self.refresh_code_actions(cx);
                cx.emit(Event::Edited);
            }
            language::Event::Dirtied => cx.emit(Event::Dirtied),
            language::Event::Saved => cx.emit(Event::Saved),
            language::Event::FileHandleChanged => cx.emit(Event::TitleChanged),
            language::Event::Reloaded => cx.emit(Event::TitleChanged),
            language::Event::Closed => cx.emit(Event::Closed),
            language::Event::DiagnosticsUpdated => {
                self.refresh_active_diagnostics(cx);
            }
            _ => {}
        }
    }

    fn on_display_map_changed(&mut self, _: ModelHandle<DisplayMap>, cx: &mut ViewContext<Self>) {
        cx.notify();
    }

    pub fn set_searchable(&mut self, searchable: bool) {
        self.searchable = searchable;
    }

    pub fn searchable(&self) -> bool {
        self.searchable
    }

    fn open_excerpts(workspace: &mut Workspace, _: &OpenExcerpts, cx: &mut ViewContext<Workspace>) {
        let active_item = workspace.active_item(cx);
        let editor_handle = if let Some(editor) = active_item
            .as_ref()
            .and_then(|item| item.act_as::<Self>(cx))
        {
            editor
        } else {
            cx.propagate_action();
            return;
        };

        let editor = editor_handle.read(cx);
        let buffer = editor.buffer.read(cx);
        if buffer.is_singleton() {
            cx.propagate_action();
            return;
        }

        let mut new_selections_by_buffer = HashMap::default();
        for selection in editor.local_selections::<usize>(cx) {
            for (buffer, mut range) in
                buffer.range_to_buffer_ranges(selection.start..selection.end, cx)
            {
                if selection.reversed {
                    mem::swap(&mut range.start, &mut range.end);
                }
                new_selections_by_buffer
                    .entry(buffer)
                    .or_insert(Vec::new())
                    .push(range)
            }
        }

        editor_handle.update(cx, |editor, cx| {
            editor.push_to_nav_history(editor.newest_anchor_selection().head(), None, cx);
        });
        let nav_history = workspace.active_pane().read(cx).nav_history().clone();
        nav_history.borrow_mut().disable();

        // We defer the pane interaction because we ourselves are a workspace item
        // and activating a new item causes the pane to call a method on us reentrantly,
        // which panics if we're on the stack.
        cx.defer(move |workspace, cx| {
            for (ix, (buffer, ranges)) in new_selections_by_buffer.into_iter().enumerate() {
                let buffer = BufferItemHandle(buffer);
                if ix == 0 && !workspace.activate_pane_for_item(&buffer, cx) {
                    workspace.activate_next_pane(cx);
                }

                let editor = workspace
                    .open_item(buffer, cx)
                    .downcast::<Editor>()
                    .unwrap();

                editor.update(cx, |editor, cx| {
                    editor.select_ranges(ranges, Some(Autoscroll::Newest), cx);
                });
            }

            nav_history.borrow_mut().enable();
        });
    }
}

impl EditorSnapshot {
    pub fn is_focused(&self) -> bool {
        self.is_focused
    }

    pub fn placeholder_text(&self) -> Option<&Arc<str>> {
        self.placeholder_text.as_ref()
    }

    pub fn scroll_position(&self) -> Vector2F {
        compute_scroll_position(
            &self.display_snapshot,
            self.scroll_position,
            &self.scroll_top_anchor,
        )
    }
}

impl Deref for EditorSnapshot {
    type Target = DisplaySnapshot;

    fn deref(&self) -> &Self::Target {
        &self.display_snapshot
    }
}

fn compute_scroll_position(
    snapshot: &DisplaySnapshot,
    mut scroll_position: Vector2F,
    scroll_top_anchor: &Option<Anchor>,
) -> Vector2F {
    if let Some(anchor) = scroll_top_anchor {
        let scroll_top = anchor.to_display_point(snapshot).row() as f32;
        scroll_position.set_y(scroll_top + scroll_position.y());
    } else {
        scroll_position.set_y(0.);
    }
    scroll_position
}

#[derive(Copy, Clone)]
pub enum Event {
    Activate,
    Edited,
    Blurred,
    Dirtied,
    Saved,
    TitleChanged,
    SelectionsChanged,
    Closed,
}

impl Entity for Editor {
    type Event = Event;
}

impl View for Editor {
    fn render(&mut self, cx: &mut RenderContext<Self>) -> ElementBox {
        let style = self.style(cx);
        self.display_map.update(cx, |map, cx| {
            map.set_font(style.text.font_id, style.text.font_size, cx)
        });
        EditorElement::new(self.handle.clone(), style.clone(), self.cursor_shape).boxed()
    }

    fn ui_name() -> &'static str {
        "Editor"
    }

    fn on_focus(&mut self, cx: &mut ViewContext<Self>) {
        if let Some(rename) = self.pending_rename.as_ref() {
            cx.focus(&rename.editor);
        } else {
            self.focused = true;
            self.blink_cursors(self.blink_epoch, cx);
            self.buffer.update(cx, |buffer, cx| {
                buffer.finalize_last_transaction(cx);
                buffer.set_active_selections(&self.selections, cx)
            });
        }
    }

    fn on_blur(&mut self, cx: &mut ViewContext<Self>) {
        self.focused = false;
        self.show_local_cursors = false;
        self.buffer
            .update(cx, |buffer, cx| buffer.remove_active_selections(cx));
        self.hide_context_menu(cx);
        cx.emit(Event::Blurred);
        cx.notify();
    }

    fn keymap_context(&self, _: &AppContext) -> gpui::keymap::Context {
        let mut cx = Self::default_keymap_context();
        let mode = match self.mode {
            EditorMode::SingleLine => "single_line",
            EditorMode::AutoHeight { .. } => "auto_height",
            EditorMode::Full => "full",
        };
        cx.map.insert("mode".into(), mode.into());
        if self.pending_rename.is_some() {
            cx.set.insert("renaming".into());
        }
        match self.context_menu.as_ref() {
            Some(ContextMenu::Completions(_)) => {
                cx.set.insert("showing_completions".into());
            }
            Some(ContextMenu::CodeActions(_)) => {
                cx.set.insert("showing_code_actions".into());
            }
            None => {}
        }
        cx
    }
}

fn build_style(
    settings: &Settings,
    get_field_editor_theme: Option<GetFieldEditorTheme>,
    override_text_style: Option<&OverrideTextStyle>,
    cx: &AppContext,
) -> EditorStyle {
    let font_cache = cx.font_cache();

    let mut theme = settings.theme.editor.clone();
    let mut style = if let Some(get_field_editor_theme) = get_field_editor_theme {
        let field_editor_theme = get_field_editor_theme(&settings.theme);
        theme.text_color = field_editor_theme.text.color;
        theme.selection = field_editor_theme.selection;
        EditorStyle {
            text: field_editor_theme.text,
            placeholder_text: field_editor_theme.placeholder_text,
            theme,
        }
    } else {
        let font_family_id = settings.buffer_font_family;
        let font_family_name = cx.font_cache().family_name(font_family_id).unwrap();
        let font_properties = Default::default();
        let font_id = font_cache
            .select_font(font_family_id, &font_properties)
            .unwrap();
        let font_size = settings.buffer_font_size;
        EditorStyle {
            text: TextStyle {
                color: settings.theme.editor.text_color,
                font_family_name,
                font_family_id,
                font_id,
                font_size,
                font_properties,
                underline: None,
            },
            placeholder_text: None,
            theme,
        }
    };

    if let Some(highlight_style) =
        override_text_style.and_then(|build_style| dbg!(build_style(&style)))
    {
        if let Some(highlighted) = style
            .text
            .clone()
            .highlight(highlight_style, font_cache)
            .log_err()
        {
            style.text = highlighted;
            dbg!(&style.text);
        }
    }

    style
}

impl<T: ToPoint + ToOffset> SelectionExt for Selection<T> {
    fn point_range(&self, buffer: &MultiBufferSnapshot) -> Range<Point> {
        let start = self.start.to_point(buffer);
        let end = self.end.to_point(buffer);
        if self.reversed {
            end..start
        } else {
            start..end
        }
    }

    fn offset_range(&self, buffer: &MultiBufferSnapshot) -> Range<usize> {
        let start = self.start.to_offset(buffer);
        let end = self.end.to_offset(buffer);
        if self.reversed {
            end..start
        } else {
            start..end
        }
    }

    fn display_range(&self, map: &DisplaySnapshot) -> Range<DisplayPoint> {
        let start = self
            .start
            .to_point(&map.buffer_snapshot)
            .to_display_point(map);
        let end = self
            .end
            .to_point(&map.buffer_snapshot)
            .to_display_point(map);
        if self.reversed {
            end..start
        } else {
            start..end
        }
    }

    fn spanned_rows(
        &self,
        include_end_if_at_line_start: bool,
        map: &DisplaySnapshot,
    ) -> Range<u32> {
        let start = self.start.to_point(&map.buffer_snapshot);
        let mut end = self.end.to_point(&map.buffer_snapshot);
        if !include_end_if_at_line_start && start.row != end.row && end.column == 0 {
            end.row -= 1;
        }

        let buffer_start = map.prev_line_boundary(start).0;
        let buffer_end = map.next_line_boundary(end).0;
        buffer_start.row..buffer_end.row + 1
    }
}

impl<T: InvalidationRegion> InvalidationStack<T> {
    fn invalidate<S>(&mut self, selections: &[Selection<S>], buffer: &MultiBufferSnapshot)
    where
        S: Clone + ToOffset,
    {
        while let Some(region) = self.last() {
            let all_selections_inside_invalidation_ranges =
                if selections.len() == region.ranges().len() {
                    selections
                        .iter()
                        .zip(region.ranges().iter().map(|r| r.to_offset(&buffer)))
                        .all(|(selection, invalidation_range)| {
                            let head = selection.head().to_offset(&buffer);
                            invalidation_range.start <= head && invalidation_range.end >= head
                        })
                } else {
                    false
                };

            if all_selections_inside_invalidation_ranges {
                break;
            } else {
                self.pop();
            }
        }
    }
}

impl<T> Default for InvalidationStack<T> {
    fn default() -> Self {
        Self(Default::default())
    }
}

impl<T> Deref for InvalidationStack<T> {
    type Target = Vec<T>;

    fn deref(&self) -> &Self::Target {
        &self.0
    }
}

impl<T> DerefMut for InvalidationStack<T> {
    fn deref_mut(&mut self) -> &mut Self::Target {
        &mut self.0
    }
}

impl InvalidationRegion for BracketPairState {
    fn ranges(&self) -> &[Range<Anchor>] {
        &self.ranges
    }
}

impl InvalidationRegion for SnippetState {
    fn ranges(&self) -> &[Range<Anchor>] {
        &self.ranges[self.active_index]
    }
}

impl Deref for EditorStyle {
    type Target = theme::Editor;

    fn deref(&self) -> &Self::Target {
        &self.theme
    }
}

pub fn diagnostic_block_renderer(
    diagnostic: Diagnostic,
    is_valid: bool,
    settings: watch::Receiver<Settings>,
) -> RenderBlock {
    let mut highlighted_lines = Vec::new();
    for line in diagnostic.message.lines() {
        highlighted_lines.push(highlight_diagnostic_message(line));
    }

    Arc::new(move |cx: &BlockContext| {
        let settings = settings.borrow();
        let theme = &settings.theme.editor;
        let style = diagnostic_style(diagnostic.severity, is_valid, theme);
        let font_size = (style.text_scale_factor * settings.buffer_font_size).round();
        Flex::column()
            .with_children(highlighted_lines.iter().map(|(line, highlights)| {
                Label::new(
                    line.clone(),
                    style.message.clone().with_font_size(font_size),
                )
                .with_highlights(highlights.clone())
                .contained()
                .with_margin_left(cx.anchor_x)
                .boxed()
            }))
            .aligned()
            .left()
            .boxed()
    })
}

pub fn highlight_diagnostic_message(message: &str) -> (String, Vec<usize>) {
    let mut message_without_backticks = String::new();
    let mut prev_offset = 0;
    let mut inside_block = false;
    let mut highlights = Vec::new();
    for (match_ix, (offset, _)) in message
        .match_indices('`')
        .chain([(message.len(), "")])
        .enumerate()
    {
        message_without_backticks.push_str(&message[prev_offset..offset]);
        if inside_block {
            highlights.extend(prev_offset - match_ix..offset - match_ix);
        }

        inside_block = !inside_block;
        prev_offset = offset + 1;
    }

    (message_without_backticks, highlights)
}

pub fn diagnostic_style(
    severity: DiagnosticSeverity,
    valid: bool,
    theme: &theme::Editor,
) -> DiagnosticStyle {
    match (severity, valid) {
        (DiagnosticSeverity::ERROR, true) => theme.error_diagnostic.clone(),
        (DiagnosticSeverity::ERROR, false) => theme.invalid_error_diagnostic.clone(),
        (DiagnosticSeverity::WARNING, true) => theme.warning_diagnostic.clone(),
        (DiagnosticSeverity::WARNING, false) => theme.invalid_warning_diagnostic.clone(),
        (DiagnosticSeverity::INFORMATION, true) => theme.information_diagnostic.clone(),
        (DiagnosticSeverity::INFORMATION, false) => theme.invalid_information_diagnostic.clone(),
        (DiagnosticSeverity::HINT, true) => theme.hint_diagnostic.clone(),
        (DiagnosticSeverity::HINT, false) => theme.invalid_hint_diagnostic.clone(),
        _ => theme.invalid_hint_diagnostic.clone(),
    }
}

pub fn combine_syntax_and_fuzzy_match_highlights(
    text: &str,
    default_style: HighlightStyle,
    syntax_ranges: impl Iterator<Item = (Range<usize>, HighlightStyle)>,
    match_indices: &[usize],
) -> Vec<(Range<usize>, HighlightStyle)> {
    let mut result = Vec::new();
    let mut match_indices = match_indices.iter().copied().peekable();

    for (range, mut syntax_highlight) in syntax_ranges.chain([(usize::MAX..0, Default::default())])
    {
        syntax_highlight.font_properties.weight(Default::default());

        // Add highlights for any fuzzy match characters before the next
        // syntax highlight range.
        while let Some(&match_index) = match_indices.peek() {
            if match_index >= range.start {
                break;
            }
            match_indices.next();
            let end_index = char_ix_after(match_index, text);
            let mut match_style = default_style;
            match_style.font_properties.weight(fonts::Weight::BOLD);
            result.push((match_index..end_index, match_style));
        }

        if range.start == usize::MAX {
            break;
        }

        // Add highlights for any fuzzy match characters within the
        // syntax highlight range.
        let mut offset = range.start;
        while let Some(&match_index) = match_indices.peek() {
            if match_index >= range.end {
                break;
            }

            match_indices.next();
            if match_index > offset {
                result.push((offset..match_index, syntax_highlight));
            }

            let mut end_index = char_ix_after(match_index, text);
            while let Some(&next_match_index) = match_indices.peek() {
                if next_match_index == end_index && next_match_index < range.end {
                    end_index = char_ix_after(next_match_index, text);
                    match_indices.next();
                } else {
                    break;
                }
            }

            let mut match_style = syntax_highlight;
            match_style.font_properties.weight(fonts::Weight::BOLD);
            result.push((match_index..end_index, match_style));
            offset = end_index;
        }

        if offset < range.end {
            result.push((offset..range.end, syntax_highlight));
        }
    }

    fn char_ix_after(ix: usize, text: &str) -> usize {
        ix + text[ix..].chars().next().unwrap().len_utf8()
    }

    result
}

pub fn styled_runs_for_code_label<'a>(
    label: &'a CodeLabel,
    default_color: Color,
    syntax_theme: &'a theme::SyntaxTheme,
) -> impl 'a + Iterator<Item = (Range<usize>, HighlightStyle)> {
    const MUTED_OPACITY: usize = 165;

    let mut muted_default_style = HighlightStyle {
        color: default_color,
        ..Default::default()
    };
    muted_default_style.color.a = ((default_color.a as usize * MUTED_OPACITY) / 255) as u8;

    let mut prev_end = label.filter_range.end;
    label
        .runs
        .iter()
        .enumerate()
        .flat_map(move |(ix, (range, highlight_id))| {
            let style = if let Some(style) = highlight_id.style(syntax_theme) {
                style
            } else {
                return Default::default();
            };
            let mut muted_style = style.clone();
            muted_style.color.a = ((style.color.a as usize * MUTED_OPACITY) / 255) as u8;

            let mut runs = SmallVec::<[(Range<usize>, HighlightStyle); 3]>::new();
            if range.start >= label.filter_range.end {
                if range.start > prev_end {
                    runs.push((prev_end..range.start, muted_default_style));
                }
                runs.push((range.clone(), muted_style));
            } else if range.end <= label.filter_range.end {
                runs.push((range.clone(), style));
            } else {
                runs.push((range.start..label.filter_range.end, style));
                runs.push((label.filter_range.end..range.end, muted_style));
            }
            prev_end = cmp::max(prev_end, range.end);

            if ix + 1 == label.runs.len() && label.text.len() > prev_end {
                runs.push((prev_end..label.text.len(), muted_default_style));
            }

            runs
        })
}

#[cfg(test)]
mod tests {
    use super::*;
    use language::{LanguageConfig, LanguageServerConfig};
    use lsp::FakeLanguageServer;
    use project::FakeFs;
    use smol::stream::StreamExt;
    use std::{cell::RefCell, rc::Rc, time::Instant};
    use text::Point;
    use unindent::Unindent;
    use util::test::sample_text;

    #[gpui::test]
    fn test_undo_redo_with_selection_restoration(cx: &mut MutableAppContext) {
        let mut now = Instant::now();
        let buffer = cx.add_model(|cx| language::Buffer::new(0, "123456", cx));
        let group_interval = buffer.read(cx).transaction_group_interval();
        let buffer = cx.add_model(|cx| MultiBuffer::singleton(buffer, cx));
        let settings = Settings::test(cx);
        let (_, editor) = cx.add_window(Default::default(), |cx| {
            build_editor(buffer.clone(), settings, cx)
        });

        editor.update(cx, |editor, cx| {
            editor.start_transaction_at(now, cx);
            editor.select_ranges([2..4], None, cx);
            editor.insert("cd", cx);
            editor.end_transaction_at(now, cx);
            assert_eq!(editor.text(cx), "12cd56");
            assert_eq!(editor.selected_ranges(cx), vec![4..4]);

            editor.start_transaction_at(now, cx);
            editor.select_ranges([4..5], None, cx);
            editor.insert("e", cx);
            editor.end_transaction_at(now, cx);
            assert_eq!(editor.text(cx), "12cde6");
            assert_eq!(editor.selected_ranges(cx), vec![5..5]);

            now += group_interval + Duration::from_millis(1);
            editor.select_ranges([2..2], None, cx);

            // Simulate an edit in another editor
            buffer.update(cx, |buffer, cx| {
                buffer.start_transaction_at(now, cx);
                buffer.edit([0..1], "a", cx);
                buffer.edit([1..1], "b", cx);
                buffer.end_transaction_at(now, cx);
            });

            assert_eq!(editor.text(cx), "ab2cde6");
            assert_eq!(editor.selected_ranges(cx), vec![3..3]);

            // Last transaction happened past the group interval in a different editor.
            // Undo it individually and don't restore selections.
            editor.undo(&Undo, cx);
            assert_eq!(editor.text(cx), "12cde6");
            assert_eq!(editor.selected_ranges(cx), vec![2..2]);

            // First two transactions happened within the group interval in this editor.
            // Undo them together and restore selections.
            editor.undo(&Undo, cx);
            editor.undo(&Undo, cx); // Undo stack is empty here, so this is a no-op.
            assert_eq!(editor.text(cx), "123456");
            assert_eq!(editor.selected_ranges(cx), vec![0..0]);

            // Redo the first two transactions together.
            editor.redo(&Redo, cx);
            assert_eq!(editor.text(cx), "12cde6");
            assert_eq!(editor.selected_ranges(cx), vec![5..5]);

            // Redo the last transaction on its own.
            editor.redo(&Redo, cx);
            assert_eq!(editor.text(cx), "ab2cde6");
            assert_eq!(editor.selected_ranges(cx), vec![6..6]);

            // Test empty transactions.
            editor.start_transaction_at(now, cx);
            editor.end_transaction_at(now, cx);
            editor.undo(&Undo, cx);
            assert_eq!(editor.text(cx), "12cde6");
        });
    }

    #[gpui::test]
    fn test_selection_with_mouse(cx: &mut gpui::MutableAppContext) {
        let buffer = MultiBuffer::build_simple("aaaaaa\nbbbbbb\ncccccc\ndddddd\n", cx);
        let settings = Settings::test(cx);
        let (_, editor) =
            cx.add_window(Default::default(), |cx| build_editor(buffer, settings, cx));

        editor.update(cx, |view, cx| {
            view.begin_selection(DisplayPoint::new(2, 2), false, 1, cx);
        });

        assert_eq!(
            editor.update(cx, |view, cx| view.selected_display_ranges(cx)),
            [DisplayPoint::new(2, 2)..DisplayPoint::new(2, 2)]
        );

        editor.update(cx, |view, cx| {
            view.update_selection(DisplayPoint::new(3, 3), 0, Vector2F::zero(), cx);
        });

        assert_eq!(
            editor.update(cx, |view, cx| view.selected_display_ranges(cx)),
            [DisplayPoint::new(2, 2)..DisplayPoint::new(3, 3)]
        );

        editor.update(cx, |view, cx| {
            view.update_selection(DisplayPoint::new(1, 1), 0, Vector2F::zero(), cx);
        });

        assert_eq!(
            editor.update(cx, |view, cx| view.selected_display_ranges(cx)),
            [DisplayPoint::new(2, 2)..DisplayPoint::new(1, 1)]
        );

        editor.update(cx, |view, cx| {
            view.end_selection(cx);
            view.update_selection(DisplayPoint::new(3, 3), 0, Vector2F::zero(), cx);
        });

        assert_eq!(
            editor.update(cx, |view, cx| view.selected_display_ranges(cx)),
            [DisplayPoint::new(2, 2)..DisplayPoint::new(1, 1)]
        );

        editor.update(cx, |view, cx| {
            view.begin_selection(DisplayPoint::new(3, 3), true, 1, cx);
            view.update_selection(DisplayPoint::new(0, 0), 0, Vector2F::zero(), cx);
        });

        assert_eq!(
            editor.update(cx, |view, cx| view.selected_display_ranges(cx)),
            [
                DisplayPoint::new(2, 2)..DisplayPoint::new(1, 1),
                DisplayPoint::new(3, 3)..DisplayPoint::new(0, 0)
            ]
        );

        editor.update(cx, |view, cx| {
            view.end_selection(cx);
        });

        assert_eq!(
            editor.update(cx, |view, cx| view.selected_display_ranges(cx)),
            [DisplayPoint::new(3, 3)..DisplayPoint::new(0, 0)]
        );
    }

    #[gpui::test]
    fn test_canceling_pending_selection(cx: &mut gpui::MutableAppContext) {
        let buffer = MultiBuffer::build_simple("aaaaaa\nbbbbbb\ncccccc\ndddddd\n", cx);
        let settings = Settings::test(cx);
        let (_, view) = cx.add_window(Default::default(), |cx| build_editor(buffer, settings, cx));

        view.update(cx, |view, cx| {
            view.begin_selection(DisplayPoint::new(2, 2), false, 1, cx);
            assert_eq!(
                view.selected_display_ranges(cx),
                [DisplayPoint::new(2, 2)..DisplayPoint::new(2, 2)]
            );
        });

        view.update(cx, |view, cx| {
            view.update_selection(DisplayPoint::new(3, 3), 0, Vector2F::zero(), cx);
            assert_eq!(
                view.selected_display_ranges(cx),
                [DisplayPoint::new(2, 2)..DisplayPoint::new(3, 3)]
            );
        });

        view.update(cx, |view, cx| {
            view.cancel(&Cancel, cx);
            view.update_selection(DisplayPoint::new(1, 1), 0, Vector2F::zero(), cx);
            assert_eq!(
                view.selected_display_ranges(cx),
                [DisplayPoint::new(2, 2)..DisplayPoint::new(3, 3)]
            );
        });
    }

    #[gpui::test]
    fn test_navigation_history(cx: &mut gpui::MutableAppContext) {
        cx.add_window(Default::default(), |cx| {
            use workspace::ItemView;
            let nav_history = Rc::new(RefCell::new(workspace::NavHistory::default()));
            let settings = Settings::test(&cx);
            let buffer = MultiBuffer::build_simple(&sample_text(30, 5, 'a'), cx);
            let mut editor = build_editor(buffer.clone(), settings, cx);
            editor.nav_history = Some(ItemNavHistory::new(nav_history.clone(), &cx.handle()));

            // Move the cursor a small distance.
            // Nothing is added to the navigation history.
            editor.select_display_ranges(&[DisplayPoint::new(1, 0)..DisplayPoint::new(1, 0)], cx);
            editor.select_display_ranges(&[DisplayPoint::new(3, 0)..DisplayPoint::new(3, 0)], cx);
            assert!(nav_history.borrow_mut().pop_backward().is_none());

            // Move the cursor a large distance.
            // The history can jump back to the previous position.
            editor.select_display_ranges(&[DisplayPoint::new(13, 0)..DisplayPoint::new(13, 3)], cx);
            let nav_entry = nav_history.borrow_mut().pop_backward().unwrap();
            editor.navigate(nav_entry.data.unwrap(), cx);
            assert_eq!(nav_entry.item_view.id(), cx.view_id());
            assert_eq!(
                editor.selected_display_ranges(cx),
                &[DisplayPoint::new(3, 0)..DisplayPoint::new(3, 0)]
            );

            // Move the cursor a small distance via the mouse.
            // Nothing is added to the navigation history.
            editor.begin_selection(DisplayPoint::new(5, 0), false, 1, cx);
            editor.end_selection(cx);
            assert_eq!(
                editor.selected_display_ranges(cx),
                &[DisplayPoint::new(5, 0)..DisplayPoint::new(5, 0)]
            );
            assert!(nav_history.borrow_mut().pop_backward().is_none());

            // Move the cursor a large distance via the mouse.
            // The history can jump back to the previous position.
            editor.begin_selection(DisplayPoint::new(15, 0), false, 1, cx);
            editor.end_selection(cx);
            assert_eq!(
                editor.selected_display_ranges(cx),
                &[DisplayPoint::new(15, 0)..DisplayPoint::new(15, 0)]
            );
            let nav_entry = nav_history.borrow_mut().pop_backward().unwrap();
            editor.navigate(nav_entry.data.unwrap(), cx);
            assert_eq!(nav_entry.item_view.id(), cx.view_id());
            assert_eq!(
                editor.selected_display_ranges(cx),
                &[DisplayPoint::new(5, 0)..DisplayPoint::new(5, 0)]
            );

            editor
        });
    }

    #[gpui::test]
    fn test_cancel(cx: &mut gpui::MutableAppContext) {
        let buffer = MultiBuffer::build_simple("aaaaaa\nbbbbbb\ncccccc\ndddddd\n", cx);
        let settings = Settings::test(cx);
        let (_, view) = cx.add_window(Default::default(), |cx| build_editor(buffer, settings, cx));

        view.update(cx, |view, cx| {
            view.begin_selection(DisplayPoint::new(3, 4), false, 1, cx);
            view.update_selection(DisplayPoint::new(1, 1), 0, Vector2F::zero(), cx);
            view.end_selection(cx);

            view.begin_selection(DisplayPoint::new(0, 1), true, 1, cx);
            view.update_selection(DisplayPoint::new(0, 3), 0, Vector2F::zero(), cx);
            view.end_selection(cx);
            assert_eq!(
                view.selected_display_ranges(cx),
                [
                    DisplayPoint::new(0, 1)..DisplayPoint::new(0, 3),
                    DisplayPoint::new(3, 4)..DisplayPoint::new(1, 1),
                ]
            );
        });

        view.update(cx, |view, cx| {
            view.cancel(&Cancel, cx);
            assert_eq!(
                view.selected_display_ranges(cx),
                [DisplayPoint::new(3, 4)..DisplayPoint::new(1, 1)]
            );
        });

        view.update(cx, |view, cx| {
            view.cancel(&Cancel, cx);
            assert_eq!(
                view.selected_display_ranges(cx),
                [DisplayPoint::new(1, 1)..DisplayPoint::new(1, 1)]
            );
        });
    }

    #[gpui::test]
    fn test_fold(cx: &mut gpui::MutableAppContext) {
        let buffer = MultiBuffer::build_simple(
            &"
                impl Foo {
                    // Hello!

                    fn a() {
                        1
                    }

                    fn b() {
                        2
                    }

                    fn c() {
                        3
                    }
                }
            "
            .unindent(),
            cx,
        );
        let settings = Settings::test(&cx);
        let (_, view) = cx.add_window(Default::default(), |cx| {
            build_editor(buffer.clone(), settings, cx)
        });

        view.update(cx, |view, cx| {
            view.select_display_ranges(&[DisplayPoint::new(8, 0)..DisplayPoint::new(12, 0)], cx);
            view.fold(&Fold, cx);
            assert_eq!(
                view.display_text(cx),
                "
                    impl Foo {
                        // Hello!

                        fn a() {
                            1
                        }

                        fn b() {…
                        }

                        fn c() {…
                        }
                    }
                "
                .unindent(),
            );

            view.fold(&Fold, cx);
            assert_eq!(
                view.display_text(cx),
                "
                    impl Foo {…
                    }
                "
                .unindent(),
            );

            view.unfold(&Unfold, cx);
            assert_eq!(
                view.display_text(cx),
                "
                    impl Foo {
                        // Hello!

                        fn a() {
                            1
                        }

                        fn b() {…
                        }

                        fn c() {…
                        }
                    }
                "
                .unindent(),
            );

            view.unfold(&Unfold, cx);
            assert_eq!(view.display_text(cx), buffer.read(cx).read(cx).text());
        });
    }

    #[gpui::test]
    fn test_move_cursor(cx: &mut gpui::MutableAppContext) {
        let buffer = MultiBuffer::build_simple(&sample_text(6, 6, 'a'), cx);
        let settings = Settings::test(&cx);
        let (_, view) = cx.add_window(Default::default(), |cx| {
            build_editor(buffer.clone(), settings, cx)
        });

        buffer.update(cx, |buffer, cx| {
            buffer.edit(
                vec![
                    Point::new(1, 0)..Point::new(1, 0),
                    Point::new(1, 1)..Point::new(1, 1),
                ],
                "\t",
                cx,
            );
        });

        view.update(cx, |view, cx| {
            assert_eq!(
                view.selected_display_ranges(cx),
                &[DisplayPoint::new(0, 0)..DisplayPoint::new(0, 0)]
            );

            view.move_down(&MoveDown, cx);
            assert_eq!(
                view.selected_display_ranges(cx),
                &[DisplayPoint::new(1, 0)..DisplayPoint::new(1, 0)]
            );

            view.move_right(&MoveRight, cx);
            assert_eq!(
                view.selected_display_ranges(cx),
                &[DisplayPoint::new(1, 4)..DisplayPoint::new(1, 4)]
            );

            view.move_left(&MoveLeft, cx);
            assert_eq!(
                view.selected_display_ranges(cx),
                &[DisplayPoint::new(1, 0)..DisplayPoint::new(1, 0)]
            );

            view.move_up(&MoveUp, cx);
            assert_eq!(
                view.selected_display_ranges(cx),
                &[DisplayPoint::new(0, 0)..DisplayPoint::new(0, 0)]
            );

            view.move_to_end(&MoveToEnd, cx);
            assert_eq!(
                view.selected_display_ranges(cx),
                &[DisplayPoint::new(5, 6)..DisplayPoint::new(5, 6)]
            );

            view.move_to_beginning(&MoveToBeginning, cx);
            assert_eq!(
                view.selected_display_ranges(cx),
                &[DisplayPoint::new(0, 0)..DisplayPoint::new(0, 0)]
            );

            view.select_display_ranges(&[DisplayPoint::new(0, 1)..DisplayPoint::new(0, 2)], cx);
            view.select_to_beginning(&SelectToBeginning, cx);
            assert_eq!(
                view.selected_display_ranges(cx),
                &[DisplayPoint::new(0, 1)..DisplayPoint::new(0, 0)]
            );

            view.select_to_end(&SelectToEnd, cx);
            assert_eq!(
                view.selected_display_ranges(cx),
                &[DisplayPoint::new(0, 1)..DisplayPoint::new(5, 6)]
            );
        });
    }

    #[gpui::test]
    fn test_move_cursor_multibyte(cx: &mut gpui::MutableAppContext) {
        let buffer = MultiBuffer::build_simple("ⓐⓑⓒⓓⓔ\nabcde\nαβγδε\n", cx);
        let settings = Settings::test(&cx);
        let (_, view) = cx.add_window(Default::default(), |cx| {
            build_editor(buffer.clone(), settings, cx)
        });

        assert_eq!('ⓐ'.len_utf8(), 3);
        assert_eq!('α'.len_utf8(), 2);

        view.update(cx, |view, cx| {
            view.fold_ranges(
                vec![
                    Point::new(0, 6)..Point::new(0, 12),
                    Point::new(1, 2)..Point::new(1, 4),
                    Point::new(2, 4)..Point::new(2, 8),
                ],
                cx,
            );
            assert_eq!(view.display_text(cx), "ⓐⓑ…ⓔ\nab…e\nαβ…ε\n");

            view.move_right(&MoveRight, cx);
            assert_eq!(
                view.selected_display_ranges(cx),
                &[empty_range(0, "ⓐ".len())]
            );
            view.move_right(&MoveRight, cx);
            assert_eq!(
                view.selected_display_ranges(cx),
                &[empty_range(0, "ⓐⓑ".len())]
            );
            view.move_right(&MoveRight, cx);
            assert_eq!(
                view.selected_display_ranges(cx),
                &[empty_range(0, "ⓐⓑ…".len())]
            );

            view.move_down(&MoveDown, cx);
            assert_eq!(
                view.selected_display_ranges(cx),
                &[empty_range(1, "ab…".len())]
            );
            view.move_left(&MoveLeft, cx);
            assert_eq!(
                view.selected_display_ranges(cx),
                &[empty_range(1, "ab".len())]
            );
            view.move_left(&MoveLeft, cx);
            assert_eq!(
                view.selected_display_ranges(cx),
                &[empty_range(1, "a".len())]
            );

            view.move_down(&MoveDown, cx);
            assert_eq!(
                view.selected_display_ranges(cx),
                &[empty_range(2, "α".len())]
            );
            view.move_right(&MoveRight, cx);
            assert_eq!(
                view.selected_display_ranges(cx),
                &[empty_range(2, "αβ".len())]
            );
            view.move_right(&MoveRight, cx);
            assert_eq!(
                view.selected_display_ranges(cx),
                &[empty_range(2, "αβ…".len())]
            );
            view.move_right(&MoveRight, cx);
            assert_eq!(
                view.selected_display_ranges(cx),
                &[empty_range(2, "αβ…ε".len())]
            );

            view.move_up(&MoveUp, cx);
            assert_eq!(
                view.selected_display_ranges(cx),
                &[empty_range(1, "ab…e".len())]
            );
            view.move_up(&MoveUp, cx);
            assert_eq!(
                view.selected_display_ranges(cx),
                &[empty_range(0, "ⓐⓑ…ⓔ".len())]
            );
            view.move_left(&MoveLeft, cx);
            assert_eq!(
                view.selected_display_ranges(cx),
                &[empty_range(0, "ⓐⓑ…".len())]
            );
            view.move_left(&MoveLeft, cx);
            assert_eq!(
                view.selected_display_ranges(cx),
                &[empty_range(0, "ⓐⓑ".len())]
            );
            view.move_left(&MoveLeft, cx);
            assert_eq!(
                view.selected_display_ranges(cx),
                &[empty_range(0, "ⓐ".len())]
            );
        });
    }

    #[gpui::test]
    fn test_move_cursor_different_line_lengths(cx: &mut gpui::MutableAppContext) {
        let buffer = MultiBuffer::build_simple("ⓐⓑⓒⓓⓔ\nabcd\nαβγ\nabcd\nⓐⓑⓒⓓⓔ\n", cx);
        let settings = Settings::test(&cx);
        let (_, view) = cx.add_window(Default::default(), |cx| {
            build_editor(buffer.clone(), settings, cx)
        });
        view.update(cx, |view, cx| {
            view.select_display_ranges(&[empty_range(0, "ⓐⓑⓒⓓⓔ".len())], cx);
            view.move_down(&MoveDown, cx);
            assert_eq!(
                view.selected_display_ranges(cx),
                &[empty_range(1, "abcd".len())]
            );

            view.move_down(&MoveDown, cx);
            assert_eq!(
                view.selected_display_ranges(cx),
                &[empty_range(2, "αβγ".len())]
            );

            view.move_down(&MoveDown, cx);
            assert_eq!(
                view.selected_display_ranges(cx),
                &[empty_range(3, "abcd".len())]
            );

            view.move_down(&MoveDown, cx);
            assert_eq!(
                view.selected_display_ranges(cx),
                &[empty_range(4, "ⓐⓑⓒⓓⓔ".len())]
            );

            view.move_up(&MoveUp, cx);
            assert_eq!(
                view.selected_display_ranges(cx),
                &[empty_range(3, "abcd".len())]
            );

            view.move_up(&MoveUp, cx);
            assert_eq!(
                view.selected_display_ranges(cx),
                &[empty_range(2, "αβγ".len())]
            );
        });
    }

    #[gpui::test]
    fn test_beginning_end_of_line(cx: &mut gpui::MutableAppContext) {
        let buffer = MultiBuffer::build_simple("abc\n  def", cx);
        let settings = Settings::test(&cx);
        let (_, view) = cx.add_window(Default::default(), |cx| build_editor(buffer, settings, cx));
        view.update(cx, |view, cx| {
            view.select_display_ranges(
                &[
                    DisplayPoint::new(0, 1)..DisplayPoint::new(0, 1),
                    DisplayPoint::new(1, 4)..DisplayPoint::new(1, 4),
                ],
                cx,
            );
        });

        view.update(cx, |view, cx| {
            view.move_to_beginning_of_line(&MoveToBeginningOfLine, cx);
            assert_eq!(
                view.selected_display_ranges(cx),
                &[
                    DisplayPoint::new(0, 0)..DisplayPoint::new(0, 0),
                    DisplayPoint::new(1, 2)..DisplayPoint::new(1, 2),
                ]
            );
        });

        view.update(cx, |view, cx| {
            view.move_to_beginning_of_line(&MoveToBeginningOfLine, cx);
            assert_eq!(
                view.selected_display_ranges(cx),
                &[
                    DisplayPoint::new(0, 0)..DisplayPoint::new(0, 0),
                    DisplayPoint::new(1, 0)..DisplayPoint::new(1, 0),
                ]
            );
        });

        view.update(cx, |view, cx| {
            view.move_to_beginning_of_line(&MoveToBeginningOfLine, cx);
            assert_eq!(
                view.selected_display_ranges(cx),
                &[
                    DisplayPoint::new(0, 0)..DisplayPoint::new(0, 0),
                    DisplayPoint::new(1, 2)..DisplayPoint::new(1, 2),
                ]
            );
        });

        view.update(cx, |view, cx| {
            view.move_to_end_of_line(&MoveToEndOfLine, cx);
            assert_eq!(
                view.selected_display_ranges(cx),
                &[
                    DisplayPoint::new(0, 3)..DisplayPoint::new(0, 3),
                    DisplayPoint::new(1, 5)..DisplayPoint::new(1, 5),
                ]
            );
        });

        // Moving to the end of line again is a no-op.
        view.update(cx, |view, cx| {
            view.move_to_end_of_line(&MoveToEndOfLine, cx);
            assert_eq!(
                view.selected_display_ranges(cx),
                &[
                    DisplayPoint::new(0, 3)..DisplayPoint::new(0, 3),
                    DisplayPoint::new(1, 5)..DisplayPoint::new(1, 5),
                ]
            );
        });

        view.update(cx, |view, cx| {
            view.move_left(&MoveLeft, cx);
            view.select_to_beginning_of_line(&SelectToBeginningOfLine(true), cx);
            assert_eq!(
                view.selected_display_ranges(cx),
                &[
                    DisplayPoint::new(0, 2)..DisplayPoint::new(0, 0),
                    DisplayPoint::new(1, 4)..DisplayPoint::new(1, 2),
                ]
            );
        });

        view.update(cx, |view, cx| {
            view.select_to_beginning_of_line(&SelectToBeginningOfLine(true), cx);
            assert_eq!(
                view.selected_display_ranges(cx),
                &[
                    DisplayPoint::new(0, 2)..DisplayPoint::new(0, 0),
                    DisplayPoint::new(1, 4)..DisplayPoint::new(1, 0),
                ]
            );
        });

        view.update(cx, |view, cx| {
            view.select_to_beginning_of_line(&SelectToBeginningOfLine(true), cx);
            assert_eq!(
                view.selected_display_ranges(cx),
                &[
                    DisplayPoint::new(0, 2)..DisplayPoint::new(0, 0),
                    DisplayPoint::new(1, 4)..DisplayPoint::new(1, 2),
                ]
            );
        });

        view.update(cx, |view, cx| {
            view.select_to_end_of_line(&SelectToEndOfLine(true), cx);
            assert_eq!(
                view.selected_display_ranges(cx),
                &[
                    DisplayPoint::new(0, 2)..DisplayPoint::new(0, 3),
                    DisplayPoint::new(1, 4)..DisplayPoint::new(1, 5),
                ]
            );
        });

        view.update(cx, |view, cx| {
            view.delete_to_end_of_line(&DeleteToEndOfLine, cx);
            assert_eq!(view.display_text(cx), "ab\n  de");
            assert_eq!(
                view.selected_display_ranges(cx),
                &[
                    DisplayPoint::new(0, 2)..DisplayPoint::new(0, 2),
                    DisplayPoint::new(1, 4)..DisplayPoint::new(1, 4),
                ]
            );
        });

        view.update(cx, |view, cx| {
            view.delete_to_beginning_of_line(&DeleteToBeginningOfLine, cx);
            assert_eq!(view.display_text(cx), "\n");
            assert_eq!(
                view.selected_display_ranges(cx),
                &[
                    DisplayPoint::new(0, 0)..DisplayPoint::new(0, 0),
                    DisplayPoint::new(1, 0)..DisplayPoint::new(1, 0),
                ]
            );
        });
    }

    #[gpui::test]
    fn test_prev_next_word_boundary(cx: &mut gpui::MutableAppContext) {
        let buffer = MultiBuffer::build_simple("use std::str::{foo, bar}\n\n  {baz.qux()}", cx);
        let settings = Settings::test(&cx);
        let (_, view) = cx.add_window(Default::default(), |cx| build_editor(buffer, settings, cx));
        view.update(cx, |view, cx| {
            view.select_display_ranges(
                &[
                    DisplayPoint::new(0, 11)..DisplayPoint::new(0, 11),
                    DisplayPoint::new(2, 4)..DisplayPoint::new(2, 4),
                ],
                cx,
            );
        });

        view.update(cx, |view, cx| {
            view.move_to_previous_word_boundary(&MoveToPreviousWordBoundary, cx);
            assert_eq!(
                view.selected_display_ranges(cx),
                &[
                    DisplayPoint::new(0, 9)..DisplayPoint::new(0, 9),
                    DisplayPoint::new(2, 3)..DisplayPoint::new(2, 3),
                ]
            );
        });

        view.update(cx, |view, cx| {
            view.move_to_previous_word_boundary(&MoveToPreviousWordBoundary, cx);
            assert_eq!(
                view.selected_display_ranges(cx),
                &[
                    DisplayPoint::new(0, 7)..DisplayPoint::new(0, 7),
                    DisplayPoint::new(2, 2)..DisplayPoint::new(2, 2),
                ]
            );
        });

        view.update(cx, |view, cx| {
            view.move_to_previous_word_boundary(&MoveToPreviousWordBoundary, cx);
            assert_eq!(
                view.selected_display_ranges(cx),
                &[
                    DisplayPoint::new(0, 4)..DisplayPoint::new(0, 4),
                    DisplayPoint::new(2, 0)..DisplayPoint::new(2, 0),
                ]
            );
        });

        view.update(cx, |view, cx| {
            view.move_to_previous_word_boundary(&MoveToPreviousWordBoundary, cx);
            assert_eq!(
                view.selected_display_ranges(cx),
                &[
                    DisplayPoint::new(0, 0)..DisplayPoint::new(0, 0),
                    DisplayPoint::new(1, 0)..DisplayPoint::new(1, 0),
                ]
            );
        });

        view.update(cx, |view, cx| {
            view.move_to_previous_word_boundary(&MoveToPreviousWordBoundary, cx);
            assert_eq!(
                view.selected_display_ranges(cx),
                &[
                    DisplayPoint::new(0, 0)..DisplayPoint::new(0, 0),
                    DisplayPoint::new(0, 23)..DisplayPoint::new(0, 23),
                ]
            );
        });

        view.update(cx, |view, cx| {
            view.move_to_next_word_boundary(&MoveToNextWordBoundary, cx);
            assert_eq!(
                view.selected_display_ranges(cx),
                &[
                    DisplayPoint::new(0, 3)..DisplayPoint::new(0, 3),
                    DisplayPoint::new(0, 24)..DisplayPoint::new(0, 24),
                ]
            );
        });

        view.update(cx, |view, cx| {
            view.move_to_next_word_boundary(&MoveToNextWordBoundary, cx);
            assert_eq!(
                view.selected_display_ranges(cx),
                &[
                    DisplayPoint::new(0, 7)..DisplayPoint::new(0, 7),
                    DisplayPoint::new(1, 0)..DisplayPoint::new(1, 0),
                ]
            );
        });

        view.update(cx, |view, cx| {
            view.move_to_next_word_boundary(&MoveToNextWordBoundary, cx);
            assert_eq!(
                view.selected_display_ranges(cx),
                &[
                    DisplayPoint::new(0, 9)..DisplayPoint::new(0, 9),
                    DisplayPoint::new(2, 3)..DisplayPoint::new(2, 3),
                ]
            );
        });

        view.update(cx, |view, cx| {
            view.move_right(&MoveRight, cx);
            view.select_to_previous_word_boundary(&SelectToPreviousWordBoundary, cx);
            assert_eq!(
                view.selected_display_ranges(cx),
                &[
                    DisplayPoint::new(0, 10)..DisplayPoint::new(0, 9),
                    DisplayPoint::new(2, 4)..DisplayPoint::new(2, 3),
                ]
            );
        });

        view.update(cx, |view, cx| {
            view.select_to_previous_word_boundary(&SelectToPreviousWordBoundary, cx);
            assert_eq!(
                view.selected_display_ranges(cx),
                &[
                    DisplayPoint::new(0, 10)..DisplayPoint::new(0, 7),
                    DisplayPoint::new(2, 4)..DisplayPoint::new(2, 2),
                ]
            );
        });

        view.update(cx, |view, cx| {
            view.select_to_next_word_boundary(&SelectToNextWordBoundary, cx);
            assert_eq!(
                view.selected_display_ranges(cx),
                &[
                    DisplayPoint::new(0, 10)..DisplayPoint::new(0, 9),
                    DisplayPoint::new(2, 4)..DisplayPoint::new(2, 3),
                ]
            );
        });
    }

    #[gpui::test]
    fn test_prev_next_word_bounds_with_soft_wrap(cx: &mut gpui::MutableAppContext) {
        let buffer = MultiBuffer::build_simple("use one::{\n    two::three::four::five\n};", cx);
        let settings = Settings::test(&cx);
        let (_, view) = cx.add_window(Default::default(), |cx| build_editor(buffer, settings, cx));

        view.update(cx, |view, cx| {
            view.set_wrap_width(Some(140.), cx);
            assert_eq!(
                view.display_text(cx),
                "use one::{\n    two::three::\n    four::five\n};"
            );

            view.select_display_ranges(&[DisplayPoint::new(1, 7)..DisplayPoint::new(1, 7)], cx);

            view.move_to_next_word_boundary(&MoveToNextWordBoundary, cx);
            assert_eq!(
                view.selected_display_ranges(cx),
                &[DisplayPoint::new(1, 9)..DisplayPoint::new(1, 9)]
            );

            view.move_to_next_word_boundary(&MoveToNextWordBoundary, cx);
            assert_eq!(
                view.selected_display_ranges(cx),
                &[DisplayPoint::new(1, 14)..DisplayPoint::new(1, 14)]
            );

            view.move_to_next_word_boundary(&MoveToNextWordBoundary, cx);
            assert_eq!(
                view.selected_display_ranges(cx),
                &[DisplayPoint::new(2, 4)..DisplayPoint::new(2, 4)]
            );

            view.move_to_next_word_boundary(&MoveToNextWordBoundary, cx);
            assert_eq!(
                view.selected_display_ranges(cx),
                &[DisplayPoint::new(2, 8)..DisplayPoint::new(2, 8)]
            );

            view.move_to_previous_word_boundary(&MoveToPreviousWordBoundary, cx);
            assert_eq!(
                view.selected_display_ranges(cx),
                &[DisplayPoint::new(2, 4)..DisplayPoint::new(2, 4)]
            );

            view.move_to_previous_word_boundary(&MoveToPreviousWordBoundary, cx);
            assert_eq!(
                view.selected_display_ranges(cx),
                &[DisplayPoint::new(1, 14)..DisplayPoint::new(1, 14)]
            );
        });
    }

    #[gpui::test]
    fn test_delete_to_word_boundary(cx: &mut gpui::MutableAppContext) {
        let buffer = MultiBuffer::build_simple("one two three four", cx);
        let settings = Settings::test(&cx);
        let (_, view) = cx.add_window(Default::default(), |cx| {
            build_editor(buffer.clone(), settings, cx)
        });

        view.update(cx, |view, cx| {
            view.select_display_ranges(
                &[
                    // an empty selection - the preceding word fragment is deleted
                    DisplayPoint::new(0, 2)..DisplayPoint::new(0, 2),
                    // characters selected - they are deleted
                    DisplayPoint::new(0, 9)..DisplayPoint::new(0, 12),
                ],
                cx,
            );
            view.delete_to_previous_word_boundary(&DeleteToPreviousWordBoundary, cx);
        });

        assert_eq!(buffer.read(cx).read(cx).text(), "e two te four");

        view.update(cx, |view, cx| {
            view.select_display_ranges(
                &[
                    // an empty selection - the following word fragment is deleted
                    DisplayPoint::new(0, 3)..DisplayPoint::new(0, 3),
                    // characters selected - they are deleted
                    DisplayPoint::new(0, 9)..DisplayPoint::new(0, 10),
                ],
                cx,
            );
            view.delete_to_next_word_boundary(&DeleteToNextWordBoundary, cx);
        });

        assert_eq!(buffer.read(cx).read(cx).text(), "e t te our");
    }

    #[gpui::test]
    fn test_newline(cx: &mut gpui::MutableAppContext) {
        let buffer = MultiBuffer::build_simple("aaaa\n    bbbb\n", cx);
        let settings = Settings::test(&cx);
        let (_, view) = cx.add_window(Default::default(), |cx| {
            build_editor(buffer.clone(), settings, cx)
        });

        view.update(cx, |view, cx| {
            view.select_display_ranges(
                &[
                    DisplayPoint::new(0, 2)..DisplayPoint::new(0, 2),
                    DisplayPoint::new(1, 2)..DisplayPoint::new(1, 2),
                    DisplayPoint::new(1, 6)..DisplayPoint::new(1, 6),
                ],
                cx,
            );

            view.newline(&Newline, cx);
            assert_eq!(view.text(cx), "aa\naa\n  \n    bb\n    bb\n");
        });
    }

    #[gpui::test]
    fn test_newline_with_old_selections(cx: &mut gpui::MutableAppContext) {
        let buffer = MultiBuffer::build_simple(
            "
                a
                b(
                    X
                )
                c(
                    X
                )
            "
            .unindent()
            .as_str(),
            cx,
        );

        let settings = Settings::test(&cx);
        let (_, editor) = cx.add_window(Default::default(), |cx| {
            let mut editor = build_editor(buffer.clone(), settings, cx);
            editor.select_ranges(
                [
                    Point::new(2, 4)..Point::new(2, 5),
                    Point::new(5, 4)..Point::new(5, 5),
                ],
                None,
                cx,
            );
            editor
        });

        // Edit the buffer directly, deleting ranges surrounding the editor's selections
        buffer.update(cx, |buffer, cx| {
            buffer.edit(
                [
                    Point::new(1, 2)..Point::new(3, 0),
                    Point::new(4, 2)..Point::new(6, 0),
                ],
                "",
                cx,
            );
            assert_eq!(
                buffer.read(cx).text(),
                "
                    a
                    b()
                    c()
                "
                .unindent()
            );
        });

        editor.update(cx, |editor, cx| {
            assert_eq!(
                editor.selected_ranges(cx),
                &[
                    Point::new(1, 2)..Point::new(1, 2),
                    Point::new(2, 2)..Point::new(2, 2),
                ],
            );

            editor.newline(&Newline, cx);
            assert_eq!(
                editor.text(cx),
                "
                    a
                    b(
                    )
                    c(
                    )
                "
                .unindent()
            );

            // The selections are moved after the inserted newlines
            assert_eq!(
                editor.selected_ranges(cx),
                &[
                    Point::new(2, 0)..Point::new(2, 0),
                    Point::new(4, 0)..Point::new(4, 0),
                ],
            );
        });
    }

    #[gpui::test]
    fn test_insert_with_old_selections(cx: &mut gpui::MutableAppContext) {
        let buffer = MultiBuffer::build_simple("a( X ), b( Y ), c( Z )", cx);

        let settings = Settings::test(&cx);
        let (_, editor) = cx.add_window(Default::default(), |cx| {
            let mut editor = build_editor(buffer.clone(), settings, cx);
            editor.select_ranges([3..4, 11..12, 19..20], None, cx);
            editor
        });

        // Edit the buffer directly, deleting ranges surrounding the editor's selections
        buffer.update(cx, |buffer, cx| {
            buffer.edit([2..5, 10..13, 18..21], "", cx);
            assert_eq!(buffer.read(cx).text(), "a(), b(), c()".unindent());
        });

        editor.update(cx, |editor, cx| {
            assert_eq!(editor.selected_ranges(cx), &[2..2, 7..7, 12..12],);

            editor.insert("Z", cx);
            assert_eq!(editor.text(cx), "a(Z), b(Z), c(Z)");

            // The selections are moved after the inserted characters
            assert_eq!(editor.selected_ranges(cx), &[3..3, 9..9, 15..15],);
        });
    }

    #[gpui::test]
    fn test_indent_outdent(cx: &mut gpui::MutableAppContext) {
        let buffer = MultiBuffer::build_simple("  one two\nthree\n four", cx);
        let settings = Settings::test(&cx);
        let (_, view) = cx.add_window(Default::default(), |cx| {
            build_editor(buffer.clone(), settings, cx)
        });

        view.update(cx, |view, cx| {
            // two selections on the same line
            view.select_display_ranges(
                &[
                    DisplayPoint::new(0, 2)..DisplayPoint::new(0, 5),
                    DisplayPoint::new(0, 6)..DisplayPoint::new(0, 9),
                ],
                cx,
            );

            // indent from mid-tabstop to full tabstop
            view.tab(&Tab, cx);
            assert_eq!(view.text(cx), "    one two\nthree\n four");
            assert_eq!(
                view.selected_display_ranges(cx),
                &[
                    DisplayPoint::new(0, 4)..DisplayPoint::new(0, 7),
                    DisplayPoint::new(0, 8)..DisplayPoint::new(0, 11),
                ]
            );

            // outdent from 1 tabstop to 0 tabstops
            view.outdent(&Outdent, cx);
            assert_eq!(view.text(cx), "one two\nthree\n four");
            assert_eq!(
                view.selected_display_ranges(cx),
                &[
                    DisplayPoint::new(0, 0)..DisplayPoint::new(0, 3),
                    DisplayPoint::new(0, 4)..DisplayPoint::new(0, 7),
                ]
            );

            // select across line ending
            view.select_display_ranges(&[DisplayPoint::new(1, 1)..DisplayPoint::new(2, 0)], cx);

            // indent and outdent affect only the preceding line
            view.tab(&Tab, cx);
            assert_eq!(view.text(cx), "one two\n    three\n four");
            assert_eq!(
                view.selected_display_ranges(cx),
                &[DisplayPoint::new(1, 5)..DisplayPoint::new(2, 0)]
            );
            view.outdent(&Outdent, cx);
            assert_eq!(view.text(cx), "one two\nthree\n four");
            assert_eq!(
                view.selected_display_ranges(cx),
                &[DisplayPoint::new(1, 1)..DisplayPoint::new(2, 0)]
            );

            // Ensure that indenting/outdenting works when the cursor is at column 0.
            view.select_display_ranges(&[DisplayPoint::new(1, 0)..DisplayPoint::new(1, 0)], cx);
            view.tab(&Tab, cx);
            assert_eq!(view.text(cx), "one two\n    three\n four");
            assert_eq!(
                view.selected_display_ranges(cx),
                &[DisplayPoint::new(1, 4)..DisplayPoint::new(1, 4)]
            );

            view.select_display_ranges(&[DisplayPoint::new(1, 0)..DisplayPoint::new(1, 0)], cx);
            view.outdent(&Outdent, cx);
            assert_eq!(view.text(cx), "one two\nthree\n four");
            assert_eq!(
                view.selected_display_ranges(cx),
                &[DisplayPoint::new(1, 0)..DisplayPoint::new(1, 0)]
            );
        });
    }

    #[gpui::test]
    fn test_backspace(cx: &mut gpui::MutableAppContext) {
        let settings = Settings::test(&cx);
        let (_, view) = cx.add_window(Default::default(), |cx| {
            build_editor(MultiBuffer::build_simple("", cx), settings, cx)
        });

        view.update(cx, |view, cx| {
            view.set_text("one two three\nfour five six\nseven eight nine\nten\n", cx);
            view.select_display_ranges(
                &[
                    // an empty selection - the preceding character is deleted
                    DisplayPoint::new(0, 2)..DisplayPoint::new(0, 2),
                    // one character selected - it is deleted
                    DisplayPoint::new(1, 4)..DisplayPoint::new(1, 3),
                    // a line suffix selected - it is deleted
                    DisplayPoint::new(2, 6)..DisplayPoint::new(3, 0),
                ],
                cx,
            );
            view.backspace(&Backspace, cx);
            assert_eq!(view.text(cx), "oe two three\nfou five six\nseven ten\n");

            view.set_text("    one\n        two\n        three\n   four", cx);
            view.select_display_ranges(
                &[
                    // cursors at the the end of leading indent - last indent is deleted
                    DisplayPoint::new(0, 4)..DisplayPoint::new(0, 4),
                    DisplayPoint::new(1, 8)..DisplayPoint::new(1, 8),
                    // cursors inside leading indent - overlapping indent deletions are coalesced
                    DisplayPoint::new(2, 4)..DisplayPoint::new(2, 4),
                    DisplayPoint::new(2, 5)..DisplayPoint::new(2, 5),
                    DisplayPoint::new(2, 6)..DisplayPoint::new(2, 6),
                    // cursor at the beginning of a line - preceding newline is deleted
                    DisplayPoint::new(3, 0)..DisplayPoint::new(3, 0),
                    // selection inside leading indent - only the selected character is deleted
                    DisplayPoint::new(3, 2)..DisplayPoint::new(3, 3),
                ],
                cx,
            );
            view.backspace(&Backspace, cx);
            assert_eq!(view.text(cx), "one\n    two\n  three  four");
        });
    }

    #[gpui::test]
    fn test_delete(cx: &mut gpui::MutableAppContext) {
        let buffer =
            MultiBuffer::build_simple("one two three\nfour five six\nseven eight nine\nten\n", cx);
        let settings = Settings::test(&cx);
        let (_, view) = cx.add_window(Default::default(), |cx| {
            build_editor(buffer.clone(), settings, cx)
        });

        view.update(cx, |view, cx| {
            view.select_display_ranges(
                &[
                    // an empty selection - the following character is deleted
                    DisplayPoint::new(0, 2)..DisplayPoint::new(0, 2),
                    // one character selected - it is deleted
                    DisplayPoint::new(1, 4)..DisplayPoint::new(1, 3),
                    // a line suffix selected - it is deleted
                    DisplayPoint::new(2, 6)..DisplayPoint::new(3, 0),
                ],
                cx,
            );
            view.delete(&Delete, cx);
        });

        assert_eq!(
            buffer.read(cx).read(cx).text(),
            "on two three\nfou five six\nseven ten\n"
        );
    }

    #[gpui::test]
    fn test_delete_line(cx: &mut gpui::MutableAppContext) {
        let settings = Settings::test(&cx);
        let buffer = MultiBuffer::build_simple("abc\ndef\nghi\n", cx);
        let (_, view) = cx.add_window(Default::default(), |cx| build_editor(buffer, settings, cx));
        view.update(cx, |view, cx| {
            view.select_display_ranges(
                &[
                    DisplayPoint::new(0, 1)..DisplayPoint::new(0, 1),
                    DisplayPoint::new(1, 0)..DisplayPoint::new(1, 1),
                    DisplayPoint::new(3, 0)..DisplayPoint::new(3, 0),
                ],
                cx,
            );
            view.delete_line(&DeleteLine, cx);
            assert_eq!(view.display_text(cx), "ghi");
            assert_eq!(
                view.selected_display_ranges(cx),
                vec![
                    DisplayPoint::new(0, 0)..DisplayPoint::new(0, 0),
                    DisplayPoint::new(0, 1)..DisplayPoint::new(0, 1)
                ]
            );
        });

        let settings = Settings::test(&cx);
        let buffer = MultiBuffer::build_simple("abc\ndef\nghi\n", cx);
        let (_, view) = cx.add_window(Default::default(), |cx| build_editor(buffer, settings, cx));
        view.update(cx, |view, cx| {
            view.select_display_ranges(&[DisplayPoint::new(2, 0)..DisplayPoint::new(0, 1)], cx);
            view.delete_line(&DeleteLine, cx);
            assert_eq!(view.display_text(cx), "ghi\n");
            assert_eq!(
                view.selected_display_ranges(cx),
                vec![DisplayPoint::new(0, 1)..DisplayPoint::new(0, 1)]
            );
        });
    }

    #[gpui::test]
    fn test_duplicate_line(cx: &mut gpui::MutableAppContext) {
        let settings = Settings::test(&cx);
        let buffer = MultiBuffer::build_simple("abc\ndef\nghi\n", cx);
        let (_, view) = cx.add_window(Default::default(), |cx| build_editor(buffer, settings, cx));
        view.update(cx, |view, cx| {
            view.select_display_ranges(
                &[
                    DisplayPoint::new(0, 0)..DisplayPoint::new(0, 1),
                    DisplayPoint::new(0, 2)..DisplayPoint::new(0, 2),
                    DisplayPoint::new(1, 0)..DisplayPoint::new(1, 0),
                    DisplayPoint::new(3, 0)..DisplayPoint::new(3, 0),
                ],
                cx,
            );
            view.duplicate_line(&DuplicateLine, cx);
            assert_eq!(view.display_text(cx), "abc\nabc\ndef\ndef\nghi\n\n");
            assert_eq!(
                view.selected_display_ranges(cx),
                vec![
                    DisplayPoint::new(1, 0)..DisplayPoint::new(1, 1),
                    DisplayPoint::new(1, 2)..DisplayPoint::new(1, 2),
                    DisplayPoint::new(3, 0)..DisplayPoint::new(3, 0),
                    DisplayPoint::new(6, 0)..DisplayPoint::new(6, 0),
                ]
            );
        });

        let settings = Settings::test(&cx);
        let buffer = MultiBuffer::build_simple("abc\ndef\nghi\n", cx);
        let (_, view) = cx.add_window(Default::default(), |cx| build_editor(buffer, settings, cx));
        view.update(cx, |view, cx| {
            view.select_display_ranges(
                &[
                    DisplayPoint::new(0, 1)..DisplayPoint::new(1, 1),
                    DisplayPoint::new(1, 2)..DisplayPoint::new(2, 1),
                ],
                cx,
            );
            view.duplicate_line(&DuplicateLine, cx);
            assert_eq!(view.display_text(cx), "abc\ndef\nghi\nabc\ndef\nghi\n");
            assert_eq!(
                view.selected_display_ranges(cx),
                vec![
                    DisplayPoint::new(3, 1)..DisplayPoint::new(4, 1),
                    DisplayPoint::new(4, 2)..DisplayPoint::new(5, 1),
                ]
            );
        });
    }

    #[gpui::test]
    fn test_move_line_up_down(cx: &mut gpui::MutableAppContext) {
        let settings = Settings::test(&cx);
        let buffer = MultiBuffer::build_simple(&sample_text(10, 5, 'a'), cx);
        let (_, view) = cx.add_window(Default::default(), |cx| build_editor(buffer, settings, cx));
        view.update(cx, |view, cx| {
            view.fold_ranges(
                vec![
                    Point::new(0, 2)..Point::new(1, 2),
                    Point::new(2, 3)..Point::new(4, 1),
                    Point::new(7, 0)..Point::new(8, 4),
                ],
                cx,
            );
            view.select_display_ranges(
                &[
                    DisplayPoint::new(0, 1)..DisplayPoint::new(0, 1),
                    DisplayPoint::new(3, 1)..DisplayPoint::new(3, 1),
                    DisplayPoint::new(3, 2)..DisplayPoint::new(4, 3),
                    DisplayPoint::new(5, 0)..DisplayPoint::new(5, 2),
                ],
                cx,
            );
            assert_eq!(
                view.display_text(cx),
                "aa…bbb\nccc…eeee\nfffff\nggggg\n…i\njjjjj"
            );

            view.move_line_up(&MoveLineUp, cx);
            assert_eq!(
                view.display_text(cx),
                "aa…bbb\nccc…eeee\nggggg\n…i\njjjjj\nfffff"
            );
            assert_eq!(
                view.selected_display_ranges(cx),
                vec![
                    DisplayPoint::new(0, 1)..DisplayPoint::new(0, 1),
                    DisplayPoint::new(2, 1)..DisplayPoint::new(2, 1),
                    DisplayPoint::new(2, 2)..DisplayPoint::new(3, 3),
                    DisplayPoint::new(4, 0)..DisplayPoint::new(4, 2)
                ]
            );
        });

        view.update(cx, |view, cx| {
            view.move_line_down(&MoveLineDown, cx);
            assert_eq!(
                view.display_text(cx),
                "ccc…eeee\naa…bbb\nfffff\nggggg\n…i\njjjjj"
            );
            assert_eq!(
                view.selected_display_ranges(cx),
                vec![
                    DisplayPoint::new(1, 1)..DisplayPoint::new(1, 1),
                    DisplayPoint::new(3, 1)..DisplayPoint::new(3, 1),
                    DisplayPoint::new(3, 2)..DisplayPoint::new(4, 3),
                    DisplayPoint::new(5, 0)..DisplayPoint::new(5, 2)
                ]
            );
        });

        view.update(cx, |view, cx| {
            view.move_line_down(&MoveLineDown, cx);
            assert_eq!(
                view.display_text(cx),
                "ccc…eeee\nfffff\naa…bbb\nggggg\n…i\njjjjj"
            );
            assert_eq!(
                view.selected_display_ranges(cx),
                vec![
                    DisplayPoint::new(2, 1)..DisplayPoint::new(2, 1),
                    DisplayPoint::new(3, 1)..DisplayPoint::new(3, 1),
                    DisplayPoint::new(3, 2)..DisplayPoint::new(4, 3),
                    DisplayPoint::new(5, 0)..DisplayPoint::new(5, 2)
                ]
            );
        });

        view.update(cx, |view, cx| {
            view.move_line_up(&MoveLineUp, cx);
            assert_eq!(
                view.display_text(cx),
                "ccc…eeee\naa…bbb\nggggg\n…i\njjjjj\nfffff"
            );
            assert_eq!(
                view.selected_display_ranges(cx),
                vec![
                    DisplayPoint::new(1, 1)..DisplayPoint::new(1, 1),
                    DisplayPoint::new(2, 1)..DisplayPoint::new(2, 1),
                    DisplayPoint::new(2, 2)..DisplayPoint::new(3, 3),
                    DisplayPoint::new(4, 0)..DisplayPoint::new(4, 2)
                ]
            );
        });
    }

    #[gpui::test]
    fn test_move_line_up_down_with_blocks(cx: &mut gpui::MutableAppContext) {
        let settings = Settings::test(&cx);
        let buffer = MultiBuffer::build_simple(&sample_text(10, 5, 'a'), cx);
        let snapshot = buffer.read(cx).snapshot(cx);
        let (_, editor) =
            cx.add_window(Default::default(), |cx| build_editor(buffer, settings, cx));
        editor.update(cx, |editor, cx| {
            editor.insert_blocks(
                [BlockProperties {
                    position: snapshot.anchor_after(Point::new(2, 0)),
                    disposition: BlockDisposition::Below,
                    height: 1,
                    render: Arc::new(|_| Empty::new().boxed()),
                }],
                cx,
            );
            editor.select_ranges([Point::new(2, 0)..Point::new(2, 0)], None, cx);
            editor.move_line_down(&MoveLineDown, cx);
        });
    }

    #[gpui::test]
    fn test_clipboard(cx: &mut gpui::MutableAppContext) {
        let buffer = MultiBuffer::build_simple("one✅ two three four five six ", cx);
        let settings = Settings::test(&cx);
        let view = cx
            .add_window(Default::default(), |cx| {
                build_editor(buffer.clone(), settings, cx)
            })
            .1;

        // Cut with three selections. Clipboard text is divided into three slices.
        view.update(cx, |view, cx| {
            view.select_ranges(vec![0..7, 11..17, 22..27], None, cx);
            view.cut(&Cut, cx);
            assert_eq!(view.display_text(cx), "two four six ");
        });

        // Paste with three cursors. Each cursor pastes one slice of the clipboard text.
        view.update(cx, |view, cx| {
            view.select_ranges(vec![4..4, 9..9, 13..13], None, cx);
            view.paste(&Paste, cx);
            assert_eq!(view.display_text(cx), "two one✅ four three six five ");
            assert_eq!(
                view.selected_display_ranges(cx),
                &[
                    DisplayPoint::new(0, 11)..DisplayPoint::new(0, 11),
                    DisplayPoint::new(0, 22)..DisplayPoint::new(0, 22),
                    DisplayPoint::new(0, 31)..DisplayPoint::new(0, 31)
                ]
            );
        });

        // Paste again but with only two cursors. Since the number of cursors doesn't
        // match the number of slices in the clipboard, the entire clipboard text
        // is pasted at each cursor.
        view.update(cx, |view, cx| {
            view.select_ranges(vec![0..0, 31..31], None, cx);
            view.handle_input(&Input("( ".into()), cx);
            view.paste(&Paste, cx);
            view.handle_input(&Input(") ".into()), cx);
            assert_eq!(
                view.display_text(cx),
                "( one✅ three five ) two one✅ four three six five ( one✅ three five ) "
            );
        });

        view.update(cx, |view, cx| {
            view.select_ranges(vec![0..0], None, cx);
            view.handle_input(&Input("123\n4567\n89\n".into()), cx);
            assert_eq!(
                view.display_text(cx),
                "123\n4567\n89\n( one✅ three five ) two one✅ four three six five ( one✅ three five ) "
            );
        });

        // Cut with three selections, one of which is full-line.
        view.update(cx, |view, cx| {
            view.select_display_ranges(
                &[
                    DisplayPoint::new(0, 1)..DisplayPoint::new(0, 2),
                    DisplayPoint::new(1, 1)..DisplayPoint::new(1, 1),
                    DisplayPoint::new(2, 0)..DisplayPoint::new(2, 1),
                ],
                cx,
            );
            view.cut(&Cut, cx);
            assert_eq!(
                view.display_text(cx),
                "13\n9\n( one✅ three five ) two one✅ four three six five ( one✅ three five ) "
            );
        });

        // Paste with three selections, noticing how the copied selection that was full-line
        // gets inserted before the second cursor.
        view.update(cx, |view, cx| {
            view.select_display_ranges(
                &[
                    DisplayPoint::new(0, 1)..DisplayPoint::new(0, 1),
                    DisplayPoint::new(1, 1)..DisplayPoint::new(1, 1),
                    DisplayPoint::new(2, 2)..DisplayPoint::new(2, 3),
                ],
                cx,
            );
            view.paste(&Paste, cx);
            assert_eq!(
                view.display_text(cx),
                "123\n4567\n9\n( 8ne✅ three five ) two one✅ four three six five ( one✅ three five ) "
            );
            assert_eq!(
                view.selected_display_ranges(cx),
                &[
                    DisplayPoint::new(0, 2)..DisplayPoint::new(0, 2),
                    DisplayPoint::new(2, 1)..DisplayPoint::new(2, 1),
                    DisplayPoint::new(3, 3)..DisplayPoint::new(3, 3),
                ]
            );
        });

        // Copy with a single cursor only, which writes the whole line into the clipboard.
        view.update(cx, |view, cx| {
            view.select_display_ranges(&[DisplayPoint::new(0, 1)..DisplayPoint::new(0, 1)], cx);
            view.copy(&Copy, cx);
        });

        // Paste with three selections, noticing how the copied full-line selection is inserted
        // before the empty selections but replaces the selection that is non-empty.
        view.update(cx, |view, cx| {
            view.select_display_ranges(
                &[
                    DisplayPoint::new(0, 1)..DisplayPoint::new(0, 1),
                    DisplayPoint::new(1, 0)..DisplayPoint::new(1, 2),
                    DisplayPoint::new(2, 1)..DisplayPoint::new(2, 1),
                ],
                cx,
            );
            view.paste(&Paste, cx);
            assert_eq!(
                view.display_text(cx),
                "123\n123\n123\n67\n123\n9\n( 8ne✅ three five ) two one✅ four three six five ( one✅ three five ) "
            );
            assert_eq!(
                view.selected_display_ranges(cx),
                &[
                    DisplayPoint::new(1, 1)..DisplayPoint::new(1, 1),
                    DisplayPoint::new(3, 0)..DisplayPoint::new(3, 0),
                    DisplayPoint::new(5, 1)..DisplayPoint::new(5, 1),
                ]
            );
        });
    }

    #[gpui::test]
    fn test_select_all(cx: &mut gpui::MutableAppContext) {
        let buffer = MultiBuffer::build_simple("abc\nde\nfgh", cx);
        let settings = Settings::test(&cx);
        let (_, view) = cx.add_window(Default::default(), |cx| build_editor(buffer, settings, cx));
        view.update(cx, |view, cx| {
            view.select_all(&SelectAll, cx);
            assert_eq!(
                view.selected_display_ranges(cx),
                &[DisplayPoint::new(0, 0)..DisplayPoint::new(2, 3)]
            );
        });
    }

    #[gpui::test]
    fn test_select_line(cx: &mut gpui::MutableAppContext) {
        let settings = Settings::test(&cx);
        let buffer = MultiBuffer::build_simple(&sample_text(6, 5, 'a'), cx);
        let (_, view) = cx.add_window(Default::default(), |cx| build_editor(buffer, settings, cx));
        view.update(cx, |view, cx| {
            view.select_display_ranges(
                &[
                    DisplayPoint::new(0, 0)..DisplayPoint::new(0, 1),
                    DisplayPoint::new(0, 2)..DisplayPoint::new(0, 2),
                    DisplayPoint::new(1, 0)..DisplayPoint::new(1, 0),
                    DisplayPoint::new(4, 2)..DisplayPoint::new(4, 2),
                ],
                cx,
            );
            view.select_line(&SelectLine, cx);
            assert_eq!(
                view.selected_display_ranges(cx),
                vec![
                    DisplayPoint::new(0, 0)..DisplayPoint::new(2, 0),
                    DisplayPoint::new(4, 0)..DisplayPoint::new(5, 0),
                ]
            );
        });

        view.update(cx, |view, cx| {
            view.select_line(&SelectLine, cx);
            assert_eq!(
                view.selected_display_ranges(cx),
                vec![
                    DisplayPoint::new(0, 0)..DisplayPoint::new(3, 0),
                    DisplayPoint::new(4, 0)..DisplayPoint::new(5, 5),
                ]
            );
        });

        view.update(cx, |view, cx| {
            view.select_line(&SelectLine, cx);
            assert_eq!(
                view.selected_display_ranges(cx),
                vec![DisplayPoint::new(0, 0)..DisplayPoint::new(5, 5)]
            );
        });
    }

    #[gpui::test]
    fn test_split_selection_into_lines(cx: &mut gpui::MutableAppContext) {
        let settings = Settings::test(&cx);
        let buffer = MultiBuffer::build_simple(&sample_text(9, 5, 'a'), cx);
        let (_, view) = cx.add_window(Default::default(), |cx| build_editor(buffer, settings, cx));
        view.update(cx, |view, cx| {
            view.fold_ranges(
                vec![
                    Point::new(0, 2)..Point::new(1, 2),
                    Point::new(2, 3)..Point::new(4, 1),
                    Point::new(7, 0)..Point::new(8, 4),
                ],
                cx,
            );
            view.select_display_ranges(
                &[
                    DisplayPoint::new(0, 0)..DisplayPoint::new(0, 1),
                    DisplayPoint::new(0, 2)..DisplayPoint::new(0, 2),
                    DisplayPoint::new(1, 0)..DisplayPoint::new(1, 0),
                    DisplayPoint::new(4, 4)..DisplayPoint::new(4, 4),
                ],
                cx,
            );
            assert_eq!(view.display_text(cx), "aa…bbb\nccc…eeee\nfffff\nggggg\n…i");
        });

        view.update(cx, |view, cx| {
            view.split_selection_into_lines(&SplitSelectionIntoLines, cx);
            assert_eq!(
                view.display_text(cx),
                "aaaaa\nbbbbb\nccc…eeee\nfffff\nggggg\n…i"
            );
            assert_eq!(
                view.selected_display_ranges(cx),
                [
                    DisplayPoint::new(0, 1)..DisplayPoint::new(0, 1),
                    DisplayPoint::new(0, 2)..DisplayPoint::new(0, 2),
                    DisplayPoint::new(2, 0)..DisplayPoint::new(2, 0),
                    DisplayPoint::new(5, 4)..DisplayPoint::new(5, 4)
                ]
            );
        });

        view.update(cx, |view, cx| {
            view.select_display_ranges(&[DisplayPoint::new(5, 0)..DisplayPoint::new(0, 1)], cx);
            view.split_selection_into_lines(&SplitSelectionIntoLines, cx);
            assert_eq!(
                view.display_text(cx),
                "aaaaa\nbbbbb\nccccc\nddddd\neeeee\nfffff\nggggg\nhhhhh\niiiii"
            );
            assert_eq!(
                view.selected_display_ranges(cx),
                [
                    DisplayPoint::new(0, 5)..DisplayPoint::new(0, 5),
                    DisplayPoint::new(1, 5)..DisplayPoint::new(1, 5),
                    DisplayPoint::new(2, 5)..DisplayPoint::new(2, 5),
                    DisplayPoint::new(3, 5)..DisplayPoint::new(3, 5),
                    DisplayPoint::new(4, 5)..DisplayPoint::new(4, 5),
                    DisplayPoint::new(5, 5)..DisplayPoint::new(5, 5),
                    DisplayPoint::new(6, 5)..DisplayPoint::new(6, 5),
                    DisplayPoint::new(7, 0)..DisplayPoint::new(7, 0)
                ]
            );
        });
    }

    #[gpui::test]
    fn test_add_selection_above_below(cx: &mut gpui::MutableAppContext) {
        let settings = Settings::test(&cx);
        let buffer = MultiBuffer::build_simple("abc\ndefghi\n\njk\nlmno\n", cx);
        let (_, view) = cx.add_window(Default::default(), |cx| build_editor(buffer, settings, cx));

        view.update(cx, |view, cx| {
            view.select_display_ranges(&[DisplayPoint::new(1, 3)..DisplayPoint::new(1, 3)], cx);
        });
        view.update(cx, |view, cx| {
            view.add_selection_above(&AddSelectionAbove, cx);
            assert_eq!(
                view.selected_display_ranges(cx),
                vec![
                    DisplayPoint::new(0, 3)..DisplayPoint::new(0, 3),
                    DisplayPoint::new(1, 3)..DisplayPoint::new(1, 3)
                ]
            );
        });

        view.update(cx, |view, cx| {
            view.add_selection_above(&AddSelectionAbove, cx);
            assert_eq!(
                view.selected_display_ranges(cx),
                vec![
                    DisplayPoint::new(0, 3)..DisplayPoint::new(0, 3),
                    DisplayPoint::new(1, 3)..DisplayPoint::new(1, 3)
                ]
            );
        });

        view.update(cx, |view, cx| {
            view.add_selection_below(&AddSelectionBelow, cx);
            assert_eq!(
                view.selected_display_ranges(cx),
                vec![DisplayPoint::new(1, 3)..DisplayPoint::new(1, 3)]
            );
        });

        view.update(cx, |view, cx| {
            view.add_selection_below(&AddSelectionBelow, cx);
            assert_eq!(
                view.selected_display_ranges(cx),
                vec![
                    DisplayPoint::new(1, 3)..DisplayPoint::new(1, 3),
                    DisplayPoint::new(4, 3)..DisplayPoint::new(4, 3)
                ]
            );
        });

        view.update(cx, |view, cx| {
            view.add_selection_below(&AddSelectionBelow, cx);
            assert_eq!(
                view.selected_display_ranges(cx),
                vec![
                    DisplayPoint::new(1, 3)..DisplayPoint::new(1, 3),
                    DisplayPoint::new(4, 3)..DisplayPoint::new(4, 3)
                ]
            );
        });

        view.update(cx, |view, cx| {
            view.select_display_ranges(&[DisplayPoint::new(1, 4)..DisplayPoint::new(1, 3)], cx);
        });
        view.update(cx, |view, cx| {
            view.add_selection_below(&AddSelectionBelow, cx);
            assert_eq!(
                view.selected_display_ranges(cx),
                vec![
                    DisplayPoint::new(1, 4)..DisplayPoint::new(1, 3),
                    DisplayPoint::new(4, 4)..DisplayPoint::new(4, 3)
                ]
            );
        });

        view.update(cx, |view, cx| {
            view.add_selection_below(&AddSelectionBelow, cx);
            assert_eq!(
                view.selected_display_ranges(cx),
                vec![
                    DisplayPoint::new(1, 4)..DisplayPoint::new(1, 3),
                    DisplayPoint::new(4, 4)..DisplayPoint::new(4, 3)
                ]
            );
        });

        view.update(cx, |view, cx| {
            view.add_selection_above(&AddSelectionAbove, cx);
            assert_eq!(
                view.selected_display_ranges(cx),
                vec![DisplayPoint::new(1, 4)..DisplayPoint::new(1, 3)]
            );
        });

        view.update(cx, |view, cx| {
            view.add_selection_above(&AddSelectionAbove, cx);
            assert_eq!(
                view.selected_display_ranges(cx),
                vec![DisplayPoint::new(1, 4)..DisplayPoint::new(1, 3)]
            );
        });

        view.update(cx, |view, cx| {
            view.select_display_ranges(&[DisplayPoint::new(0, 1)..DisplayPoint::new(1, 4)], cx);
            view.add_selection_below(&AddSelectionBelow, cx);
            assert_eq!(
                view.selected_display_ranges(cx),
                vec![
                    DisplayPoint::new(0, 1)..DisplayPoint::new(0, 3),
                    DisplayPoint::new(1, 1)..DisplayPoint::new(1, 4),
                    DisplayPoint::new(3, 1)..DisplayPoint::new(3, 2),
                ]
            );
        });

        view.update(cx, |view, cx| {
            view.add_selection_below(&AddSelectionBelow, cx);
            assert_eq!(
                view.selected_display_ranges(cx),
                vec![
                    DisplayPoint::new(0, 1)..DisplayPoint::new(0, 3),
                    DisplayPoint::new(1, 1)..DisplayPoint::new(1, 4),
                    DisplayPoint::new(3, 1)..DisplayPoint::new(3, 2),
                    DisplayPoint::new(4, 1)..DisplayPoint::new(4, 4),
                ]
            );
        });

        view.update(cx, |view, cx| {
            view.add_selection_above(&AddSelectionAbove, cx);
            assert_eq!(
                view.selected_display_ranges(cx),
                vec![
                    DisplayPoint::new(0, 1)..DisplayPoint::new(0, 3),
                    DisplayPoint::new(1, 1)..DisplayPoint::new(1, 4),
                    DisplayPoint::new(3, 1)..DisplayPoint::new(3, 2),
                ]
            );
        });

        view.update(cx, |view, cx| {
            view.select_display_ranges(&[DisplayPoint::new(4, 3)..DisplayPoint::new(1, 1)], cx);
        });
        view.update(cx, |view, cx| {
            view.add_selection_above(&AddSelectionAbove, cx);
            assert_eq!(
                view.selected_display_ranges(cx),
                vec![
                    DisplayPoint::new(0, 3)..DisplayPoint::new(0, 1),
                    DisplayPoint::new(1, 3)..DisplayPoint::new(1, 1),
                    DisplayPoint::new(3, 2)..DisplayPoint::new(3, 1),
                    DisplayPoint::new(4, 3)..DisplayPoint::new(4, 1),
                ]
            );
        });

        view.update(cx, |view, cx| {
            view.add_selection_below(&AddSelectionBelow, cx);
            assert_eq!(
                view.selected_display_ranges(cx),
                vec![
                    DisplayPoint::new(1, 3)..DisplayPoint::new(1, 1),
                    DisplayPoint::new(3, 2)..DisplayPoint::new(3, 1),
                    DisplayPoint::new(4, 3)..DisplayPoint::new(4, 1),
                ]
            );
        });
    }

    #[gpui::test]
    async fn test_select_larger_smaller_syntax_node(cx: &mut gpui::TestAppContext) {
        let settings = cx.read(Settings::test);
        let language = Arc::new(Language::new(
            LanguageConfig::default(),
            Some(tree_sitter_rust::language()),
        ));

        let text = r#"
            use mod1::mod2::{mod3, mod4};

            fn fn_1(param1: bool, param2: &str) {
                let var1 = "text";
            }
        "#
        .unindent();

        let buffer = cx.add_model(|cx| Buffer::new(0, text, cx).with_language(language, cx));
        let buffer = cx.add_model(|cx| MultiBuffer::singleton(buffer, cx));
        let (_, view) = cx.add_window(|cx| build_editor(buffer, settings, cx));
        view.condition(&cx, |view, cx| !view.buffer.read(cx).is_parsing(cx))
            .await;

        view.update(cx, |view, cx| {
            view.select_display_ranges(
                &[
                    DisplayPoint::new(0, 25)..DisplayPoint::new(0, 25),
                    DisplayPoint::new(2, 24)..DisplayPoint::new(2, 12),
                    DisplayPoint::new(3, 18)..DisplayPoint::new(3, 18),
                ],
                cx,
            );
            view.select_larger_syntax_node(&SelectLargerSyntaxNode, cx);
        });
        assert_eq!(
            view.update(cx, |view, cx| view.selected_display_ranges(cx)),
            &[
                DisplayPoint::new(0, 23)..DisplayPoint::new(0, 27),
                DisplayPoint::new(2, 35)..DisplayPoint::new(2, 7),
                DisplayPoint::new(3, 15)..DisplayPoint::new(3, 21),
            ]
        );

        view.update(cx, |view, cx| {
            view.select_larger_syntax_node(&SelectLargerSyntaxNode, cx);
        });
        assert_eq!(
            view.update(cx, |view, cx| view.selected_display_ranges(cx)),
            &[
                DisplayPoint::new(0, 16)..DisplayPoint::new(0, 28),
                DisplayPoint::new(4, 1)..DisplayPoint::new(2, 0),
            ]
        );

        view.update(cx, |view, cx| {
            view.select_larger_syntax_node(&SelectLargerSyntaxNode, cx);
        });
        assert_eq!(
            view.update(cx, |view, cx| view.selected_display_ranges(cx)),
            &[DisplayPoint::new(5, 0)..DisplayPoint::new(0, 0)]
        );

        // Trying to expand the selected syntax node one more time has no effect.
        view.update(cx, |view, cx| {
            view.select_larger_syntax_node(&SelectLargerSyntaxNode, cx);
        });
        assert_eq!(
            view.update(cx, |view, cx| view.selected_display_ranges(cx)),
            &[DisplayPoint::new(5, 0)..DisplayPoint::new(0, 0)]
        );

        view.update(cx, |view, cx| {
            view.select_smaller_syntax_node(&SelectSmallerSyntaxNode, cx);
        });
        assert_eq!(
            view.update(cx, |view, cx| view.selected_display_ranges(cx)),
            &[
                DisplayPoint::new(0, 16)..DisplayPoint::new(0, 28),
                DisplayPoint::new(4, 1)..DisplayPoint::new(2, 0),
            ]
        );

        view.update(cx, |view, cx| {
            view.select_smaller_syntax_node(&SelectSmallerSyntaxNode, cx);
        });
        assert_eq!(
            view.update(cx, |view, cx| view.selected_display_ranges(cx)),
            &[
                DisplayPoint::new(0, 23)..DisplayPoint::new(0, 27),
                DisplayPoint::new(2, 35)..DisplayPoint::new(2, 7),
                DisplayPoint::new(3, 15)..DisplayPoint::new(3, 21),
            ]
        );

        view.update(cx, |view, cx| {
            view.select_smaller_syntax_node(&SelectSmallerSyntaxNode, cx);
        });
        assert_eq!(
            view.update(cx, |view, cx| view.selected_display_ranges(cx)),
            &[
                DisplayPoint::new(0, 25)..DisplayPoint::new(0, 25),
                DisplayPoint::new(2, 24)..DisplayPoint::new(2, 12),
                DisplayPoint::new(3, 18)..DisplayPoint::new(3, 18),
            ]
        );

        // Trying to shrink the selected syntax node one more time has no effect.
        view.update(cx, |view, cx| {
            view.select_smaller_syntax_node(&SelectSmallerSyntaxNode, cx);
        });
        assert_eq!(
            view.update(cx, |view, cx| view.selected_display_ranges(cx)),
            &[
                DisplayPoint::new(0, 25)..DisplayPoint::new(0, 25),
                DisplayPoint::new(2, 24)..DisplayPoint::new(2, 12),
                DisplayPoint::new(3, 18)..DisplayPoint::new(3, 18),
            ]
        );

        // Ensure that we keep expanding the selection if the larger selection starts or ends within
        // a fold.
        view.update(cx, |view, cx| {
            view.fold_ranges(
                vec![
                    Point::new(0, 21)..Point::new(0, 24),
                    Point::new(3, 20)..Point::new(3, 22),
                ],
                cx,
            );
            view.select_larger_syntax_node(&SelectLargerSyntaxNode, cx);
        });
        assert_eq!(
            view.update(cx, |view, cx| view.selected_display_ranges(cx)),
            &[
                DisplayPoint::new(0, 16)..DisplayPoint::new(0, 28),
                DisplayPoint::new(2, 35)..DisplayPoint::new(2, 7),
                DisplayPoint::new(3, 4)..DisplayPoint::new(3, 23),
            ]
        );
    }

    #[gpui::test]
    async fn test_autoindent_selections(cx: &mut gpui::TestAppContext) {
        let settings = cx.read(Settings::test);
        let language = Arc::new(
            Language::new(
                LanguageConfig {
                    brackets: vec![
                        BracketPair {
                            start: "{".to_string(),
                            end: "}".to_string(),
                            close: false,
                            newline: true,
                        },
                        BracketPair {
                            start: "(".to_string(),
                            end: ")".to_string(),
                            close: false,
                            newline: true,
                        },
                    ],
                    ..Default::default()
                },
                Some(tree_sitter_rust::language()),
            )
            .with_indents_query(
                r#"
                (_ "(" ")" @end) @indent
                (_ "{" "}" @end) @indent
                "#,
            )
            .unwrap(),
        );

        let text = "fn a() {}";

        let buffer = cx.add_model(|cx| Buffer::new(0, text, cx).with_language(language, cx));
        let buffer = cx.add_model(|cx| MultiBuffer::singleton(buffer, cx));
        let (_, editor) = cx.add_window(|cx| build_editor(buffer, settings, cx));
        editor
            .condition(&cx, |editor, cx| !editor.buffer.read(cx).is_parsing(cx))
            .await;

        editor.update(cx, |editor, cx| {
            editor.select_ranges([5..5, 8..8, 9..9], None, cx);
            editor.newline(&Newline, cx);
            assert_eq!(editor.text(cx), "fn a(\n    \n) {\n    \n}\n");
            assert_eq!(
                editor.selected_ranges(cx),
                &[
                    Point::new(1, 4)..Point::new(1, 4),
                    Point::new(3, 4)..Point::new(3, 4),
                    Point::new(5, 0)..Point::new(5, 0)
                ]
            );
        });
    }

    #[gpui::test]
    async fn test_autoclose_pairs(cx: &mut gpui::TestAppContext) {
        let settings = cx.read(Settings::test);
        let language = Arc::new(Language::new(
            LanguageConfig {
                brackets: vec![
                    BracketPair {
                        start: "{".to_string(),
                        end: "}".to_string(),
                        close: true,
                        newline: true,
                    },
                    BracketPair {
                        start: "/*".to_string(),
                        end: " */".to_string(),
                        close: true,
                        newline: true,
                    },
                ],
                ..Default::default()
            },
            Some(tree_sitter_rust::language()),
        ));

        let text = r#"
            a

            /

        "#
        .unindent();

        let buffer = cx.add_model(|cx| Buffer::new(0, text, cx).with_language(language, cx));
        let buffer = cx.add_model(|cx| MultiBuffer::singleton(buffer, cx));
        let (_, view) = cx.add_window(|cx| build_editor(buffer, settings, cx));
        view.condition(&cx, |view, cx| !view.buffer.read(cx).is_parsing(cx))
            .await;

        view.update(cx, |view, cx| {
            view.select_display_ranges(
                &[
                    DisplayPoint::new(0, 0)..DisplayPoint::new(0, 1),
                    DisplayPoint::new(1, 0)..DisplayPoint::new(1, 0),
                ],
                cx,
            );
            view.handle_input(&Input("{".to_string()), cx);
            view.handle_input(&Input("{".to_string()), cx);
            view.handle_input(&Input("{".to_string()), cx);
            assert_eq!(
                view.text(cx),
                "
                {{{}}}
                {{{}}}
                /

                "
                .unindent()
            );

            view.move_right(&MoveRight, cx);
            view.handle_input(&Input("}".to_string()), cx);
            view.handle_input(&Input("}".to_string()), cx);
            view.handle_input(&Input("}".to_string()), cx);
            assert_eq!(
                view.text(cx),
                "
                {{{}}}}
                {{{}}}}
                /

                "
                .unindent()
            );

            view.undo(&Undo, cx);
            view.handle_input(&Input("/".to_string()), cx);
            view.handle_input(&Input("*".to_string()), cx);
            assert_eq!(
                view.text(cx),
                "
                /* */
                /* */
                /

                "
                .unindent()
            );

            view.undo(&Undo, cx);
            view.select_display_ranges(
                &[
                    DisplayPoint::new(2, 1)..DisplayPoint::new(2, 1),
                    DisplayPoint::new(3, 0)..DisplayPoint::new(3, 0),
                ],
                cx,
            );
            view.handle_input(&Input("*".to_string()), cx);
            assert_eq!(
                view.text(cx),
                "
                a

                /*
                *
                "
                .unindent()
            );

            view.finalize_last_transaction(cx);
            view.select_display_ranges(&[DisplayPoint::new(0, 0)..DisplayPoint::new(0, 0)], cx);
            view.handle_input(&Input("{".to_string()), cx);
            assert_eq!(
                view.text(cx),
                "
                {a

                /*
                *
                "
                .unindent()
            );

            view.undo(&Undo, cx);
            view.select_display_ranges(&[DisplayPoint::new(0, 0)..DisplayPoint::new(0, 1)], cx);
            view.handle_input(&Input("{".to_string()), cx);
            assert_eq!(
                view.text(cx),
                "
                {a}

                /*
                *
                "
                .unindent()
            );
            assert_eq!(
                view.selected_display_ranges(cx),
                [DisplayPoint::new(0, 1)..DisplayPoint::new(0, 2)]
            );
        });
    }

    #[gpui::test]
    async fn test_snippets(cx: &mut gpui::TestAppContext) {
        let settings = cx.read(Settings::test);

        let text = "
            a. b
            a. b
            a. b
        "
        .unindent();
        let buffer = cx.update(|cx| MultiBuffer::build_simple(&text, cx));
        let (_, editor) = cx.add_window(|cx| build_editor(buffer, settings, cx));

        editor.update(cx, |editor, cx| {
            let buffer = &editor.snapshot(cx).buffer_snapshot;
            let snippet = Snippet::parse("f(${1:one}, ${2:two}, ${1:three})$0").unwrap();
            let insertion_ranges = [
                Point::new(0, 2).to_offset(buffer)..Point::new(0, 2).to_offset(buffer),
                Point::new(1, 2).to_offset(buffer)..Point::new(1, 2).to_offset(buffer),
                Point::new(2, 2).to_offset(buffer)..Point::new(2, 2).to_offset(buffer),
            ];

            editor
                .insert_snippet(&insertion_ranges, snippet, cx)
                .unwrap();
            assert_eq!(
                editor.text(cx),
                "
                    a.f(one, two, three) b
                    a.f(one, two, three) b
                    a.f(one, two, three) b
                "
                .unindent()
            );
            assert_eq!(
                editor.selected_ranges::<Point>(cx),
                &[
                    Point::new(0, 4)..Point::new(0, 7),
                    Point::new(0, 14)..Point::new(0, 19),
                    Point::new(1, 4)..Point::new(1, 7),
                    Point::new(1, 14)..Point::new(1, 19),
                    Point::new(2, 4)..Point::new(2, 7),
                    Point::new(2, 14)..Point::new(2, 19),
                ]
            );

            // Can't move earlier than the first tab stop
            editor.move_to_prev_snippet_tabstop(cx);
            assert_eq!(
                editor.selected_ranges::<Point>(cx),
                &[
                    Point::new(0, 4)..Point::new(0, 7),
                    Point::new(0, 14)..Point::new(0, 19),
                    Point::new(1, 4)..Point::new(1, 7),
                    Point::new(1, 14)..Point::new(1, 19),
                    Point::new(2, 4)..Point::new(2, 7),
                    Point::new(2, 14)..Point::new(2, 19),
                ]
            );

            assert!(editor.move_to_next_snippet_tabstop(cx));
            assert_eq!(
                editor.selected_ranges::<Point>(cx),
                &[
                    Point::new(0, 9)..Point::new(0, 12),
                    Point::new(1, 9)..Point::new(1, 12),
                    Point::new(2, 9)..Point::new(2, 12)
                ]
            );

            editor.move_to_prev_snippet_tabstop(cx);
            assert_eq!(
                editor.selected_ranges::<Point>(cx),
                &[
                    Point::new(0, 4)..Point::new(0, 7),
                    Point::new(0, 14)..Point::new(0, 19),
                    Point::new(1, 4)..Point::new(1, 7),
                    Point::new(1, 14)..Point::new(1, 19),
                    Point::new(2, 4)..Point::new(2, 7),
                    Point::new(2, 14)..Point::new(2, 19),
                ]
            );

            assert!(editor.move_to_next_snippet_tabstop(cx));
            assert!(editor.move_to_next_snippet_tabstop(cx));
            assert_eq!(
                editor.selected_ranges::<Point>(cx),
                &[
                    Point::new(0, 20)..Point::new(0, 20),
                    Point::new(1, 20)..Point::new(1, 20),
                    Point::new(2, 20)..Point::new(2, 20)
                ]
            );

            // As soon as the last tab stop is reached, snippet state is gone
            editor.move_to_prev_snippet_tabstop(cx);
            assert_eq!(
                editor.selected_ranges::<Point>(cx),
                &[
                    Point::new(0, 20)..Point::new(0, 20),
                    Point::new(1, 20)..Point::new(1, 20),
                    Point::new(2, 20)..Point::new(2, 20)
                ]
            );
        });
    }

    #[gpui::test]
    async fn test_completion(cx: &mut gpui::TestAppContext) {
        let settings = cx.read(Settings::test);

        let (mut language_server_config, mut fake_servers) = LanguageServerConfig::fake();
        language_server_config.set_fake_capabilities(lsp::ServerCapabilities {
            completion_provider: Some(lsp::CompletionOptions {
                trigger_characters: Some(vec![".".to_string(), ":".to_string()]),
                ..Default::default()
            }),
            ..Default::default()
        });
        let language = Arc::new(Language::new(
            LanguageConfig {
                name: "Rust".into(),
                path_suffixes: vec!["rs".to_string()],
                language_server: Some(language_server_config),
                ..Default::default()
            },
            Some(tree_sitter_rust::language()),
        ));

        let text = "
            one
            two
            three
        "
        .unindent();

        let fs = FakeFs::new(cx.background().clone());
        fs.insert_file("/file.rs", text).await;

        let project = Project::test(fs, cx);
        project.update(cx, |project, _| project.languages().add(language));

        let worktree_id = project
            .update(cx, |project, cx| {
                project.find_or_create_local_worktree("/file.rs", true, cx)
            })
            .await
            .unwrap()
            .0
            .read_with(cx, |tree, _| tree.id());
        let buffer = project
            .update(cx, |project, cx| project.open_buffer((worktree_id, ""), cx))
            .await
            .unwrap();
        let mut fake_server = fake_servers.next().await.unwrap();

        let buffer = cx.add_model(|cx| MultiBuffer::singleton(buffer, cx));
        let (_, editor) = cx.add_window(|cx| build_editor(buffer, settings, cx));

        editor.update(cx, |editor, cx| {
            editor.project = Some(project);
            editor.select_ranges([Point::new(0, 3)..Point::new(0, 3)], None, cx);
            editor.handle_input(&Input(".".to_string()), cx);
        });

        handle_completion_request(
            &mut fake_server,
            "/file.rs",
            Point::new(0, 4),
            vec![
                (Point::new(0, 4)..Point::new(0, 4), "first_completion"),
                (Point::new(0, 4)..Point::new(0, 4), "second_completion"),
            ],
        )
        .await;
        editor
            .condition(&cx, |editor, _| editor.context_menu_visible())
            .await;

        let apply_additional_edits = editor.update(cx, |editor, cx| {
            editor.move_down(&MoveDown, cx);
            let apply_additional_edits = editor
                .confirm_completion(&ConfirmCompletion(None), cx)
                .unwrap();
            assert_eq!(
                editor.text(cx),
                "
                    one.second_completion
                    two
                    three
                "
                .unindent()
            );
            apply_additional_edits
        });

        handle_resolve_completion_request(
            &mut fake_server,
            Some((Point::new(2, 5)..Point::new(2, 5), "\nadditional edit")),
        )
        .await;
        apply_additional_edits.await.unwrap();
        assert_eq!(
            editor.read_with(cx, |editor, cx| editor.text(cx)),
            "
                one.second_completion
                two
                three
                additional edit
            "
            .unindent()
        );

        editor.update(cx, |editor, cx| {
            editor.select_ranges(
                [
                    Point::new(1, 3)..Point::new(1, 3),
                    Point::new(2, 5)..Point::new(2, 5),
                ],
                None,
                cx,
            );

            editor.handle_input(&Input(" ".to_string()), cx);
            assert!(editor.context_menu.is_none());
            editor.handle_input(&Input("s".to_string()), cx);
            assert!(editor.context_menu.is_none());
        });

        handle_completion_request(
            &mut fake_server,
            "/file.rs",
            Point::new(2, 7),
            vec![
                (Point::new(2, 6)..Point::new(2, 7), "fourth_completion"),
                (Point::new(2, 6)..Point::new(2, 7), "fifth_completion"),
                (Point::new(2, 6)..Point::new(2, 7), "sixth_completion"),
            ],
        )
        .await;
        editor
            .condition(&cx, |editor, _| editor.context_menu_visible())
            .await;

        editor.update(cx, |editor, cx| {
            editor.handle_input(&Input("i".to_string()), cx);
        });

        handle_completion_request(
            &mut fake_server,
            "/file.rs",
            Point::new(2, 8),
            vec![
                (Point::new(2, 6)..Point::new(2, 8), "fourth_completion"),
                (Point::new(2, 6)..Point::new(2, 8), "fifth_completion"),
                (Point::new(2, 6)..Point::new(2, 8), "sixth_completion"),
            ],
        )
        .await;
        editor
            .condition(&cx, |editor, _| editor.context_menu_visible())
            .await;

        let apply_additional_edits = editor.update(cx, |editor, cx| {
            let apply_additional_edits = editor
                .confirm_completion(&ConfirmCompletion(None), cx)
                .unwrap();
            assert_eq!(
                editor.text(cx),
                "
                    one.second_completion
                    two sixth_completion
                    three sixth_completion
                    additional edit
                "
                .unindent()
            );
            apply_additional_edits
        });
        handle_resolve_completion_request(&mut fake_server, None).await;
        apply_additional_edits.await.unwrap();

        async fn handle_completion_request(
            fake: &mut FakeLanguageServer,
            path: &'static str,
            position: Point,
            completions: Vec<(Range<Point>, &'static str)>,
        ) {
            fake.handle_request::<lsp::request::Completion, _>(move |params, _| {
                assert_eq!(
                    params.text_document_position.text_document.uri,
                    lsp::Url::from_file_path(path).unwrap()
                );
                assert_eq!(
                    params.text_document_position.position,
                    lsp::Position::new(position.row, position.column)
                );
                Some(lsp::CompletionResponse::Array(
                    completions
                        .iter()
                        .map(|(range, new_text)| lsp::CompletionItem {
                            label: new_text.to_string(),
                            text_edit: Some(lsp::CompletionTextEdit::Edit(lsp::TextEdit {
                                range: lsp::Range::new(
                                    lsp::Position::new(range.start.row, range.start.column),
                                    lsp::Position::new(range.start.row, range.start.column),
                                ),
                                new_text: new_text.to_string(),
                            })),
                            ..Default::default()
                        })
                        .collect(),
                ))
            })
            .next()
            .await;
        }

        async fn handle_resolve_completion_request(
            fake: &mut FakeLanguageServer,
            edit: Option<(Range<Point>, &'static str)>,
        ) {
            fake.handle_request::<lsp::request::ResolveCompletionItem, _>(move |_, _| {
                lsp::CompletionItem {
                    additional_text_edits: edit.clone().map(|(range, new_text)| {
                        vec![lsp::TextEdit::new(
                            lsp::Range::new(
                                lsp::Position::new(range.start.row, range.start.column),
                                lsp::Position::new(range.end.row, range.end.column),
                            ),
                            new_text.to_string(),
                        )]
                    }),
                    ..Default::default()
                }
            })
            .next()
            .await;
        }
    }

    #[gpui::test]
    async fn test_toggle_comment(cx: &mut gpui::TestAppContext) {
        let settings = cx.read(Settings::test);
        let language = Arc::new(Language::new(
            LanguageConfig {
                line_comment: Some("// ".to_string()),
                ..Default::default()
            },
            Some(tree_sitter_rust::language()),
        ));

        let text = "
            fn a() {
                //b();
                // c();
                //  d();
            }
        "
        .unindent();

        let buffer = cx.add_model(|cx| Buffer::new(0, text, cx).with_language(language, cx));
        let buffer = cx.add_model(|cx| MultiBuffer::singleton(buffer, cx));
        let (_, view) = cx.add_window(|cx| build_editor(buffer, settings, cx));

        view.update(cx, |editor, cx| {
            // If multiple selections intersect a line, the line is only
            // toggled once.
            editor.select_display_ranges(
                &[
                    DisplayPoint::new(1, 3)..DisplayPoint::new(2, 3),
                    DisplayPoint::new(3, 5)..DisplayPoint::new(3, 6),
                ],
                cx,
            );
            editor.toggle_comments(&ToggleComments, cx);
            assert_eq!(
                editor.text(cx),
                "
                    fn a() {
                        b();
                        c();
                         d();
                    }
                "
                .unindent()
            );

            // The comment prefix is inserted at the same column for every line
            // in a selection.
            editor.select_display_ranges(&[DisplayPoint::new(1, 3)..DisplayPoint::new(3, 6)], cx);
            editor.toggle_comments(&ToggleComments, cx);
            assert_eq!(
                editor.text(cx),
                "
                    fn a() {
                        // b();
                        // c();
                        //  d();
                    }
                "
                .unindent()
            );

            // If a selection ends at the beginning of a line, that line is not toggled.
            editor.select_display_ranges(&[DisplayPoint::new(2, 0)..DisplayPoint::new(3, 0)], cx);
            editor.toggle_comments(&ToggleComments, cx);
            assert_eq!(
                editor.text(cx),
                "
                        fn a() {
                            // b();
                            c();
                            //  d();
                        }
                    "
                .unindent()
            );
        });
    }

    #[gpui::test]
    fn test_editing_disjoint_excerpts(cx: &mut gpui::MutableAppContext) {
        let settings = Settings::test(cx);
        let buffer = cx.add_model(|cx| Buffer::new(0, sample_text(3, 4, 'a'), cx));
        let multibuffer = cx.add_model(|cx| {
            let mut multibuffer = MultiBuffer::new(0);
            multibuffer.push_excerpts(
                buffer.clone(),
                [
                    Point::new(0, 0)..Point::new(0, 4),
                    Point::new(1, 0)..Point::new(1, 4),
                ],
                cx,
            );
            multibuffer
        });

        assert_eq!(multibuffer.read(cx).read(cx).text(), "aaaa\nbbbb");

        let (_, view) = cx.add_window(Default::default(), |cx| {
            build_editor(multibuffer, settings, cx)
        });
        view.update(cx, |view, cx| {
            assert_eq!(view.text(cx), "aaaa\nbbbb");
            view.select_ranges(
                [
                    Point::new(0, 0)..Point::new(0, 0),
                    Point::new(1, 0)..Point::new(1, 0),
                ],
                None,
                cx,
            );

            view.handle_input(&Input("X".to_string()), cx);
            assert_eq!(view.text(cx), "Xaaaa\nXbbbb");
            assert_eq!(
                view.selected_ranges(cx),
                [
                    Point::new(0, 1)..Point::new(0, 1),
                    Point::new(1, 1)..Point::new(1, 1),
                ]
            )
        });
    }

    #[gpui::test]
    fn test_editing_overlapping_excerpts(cx: &mut gpui::MutableAppContext) {
        let settings = Settings::test(cx);
        let buffer = cx.add_model(|cx| Buffer::new(0, sample_text(3, 4, 'a'), cx));
        let multibuffer = cx.add_model(|cx| {
            let mut multibuffer = MultiBuffer::new(0);
            multibuffer.push_excerpts(
                buffer,
                [
                    Point::new(0, 0)..Point::new(1, 4),
                    Point::new(1, 0)..Point::new(2, 4),
                ],
                cx,
            );
            multibuffer
        });

        assert_eq!(
            multibuffer.read(cx).read(cx).text(),
            "aaaa\nbbbb\nbbbb\ncccc"
        );

        let (_, view) = cx.add_window(Default::default(), |cx| {
            build_editor(multibuffer, settings, cx)
        });
        view.update(cx, |view, cx| {
            view.select_ranges(
                [
                    Point::new(1, 1)..Point::new(1, 1),
                    Point::new(2, 3)..Point::new(2, 3),
                ],
                None,
                cx,
            );

            view.handle_input(&Input("X".to_string()), cx);
            assert_eq!(view.text(cx), "aaaa\nbXbbXb\nbXbbXb\ncccc");
            assert_eq!(
                view.selected_ranges(cx),
                [
                    Point::new(1, 2)..Point::new(1, 2),
                    Point::new(2, 5)..Point::new(2, 5),
                ]
            );

            view.newline(&Newline, cx);
            assert_eq!(view.text(cx), "aaaa\nbX\nbbX\nb\nbX\nbbX\nb\ncccc");
            assert_eq!(
                view.selected_ranges(cx),
                [
                    Point::new(2, 0)..Point::new(2, 0),
                    Point::new(6, 0)..Point::new(6, 0),
                ]
            );
        });
    }

    #[gpui::test]
    fn test_refresh_selections(cx: &mut gpui::MutableAppContext) {
        let settings = Settings::test(cx);
        let buffer = cx.add_model(|cx| Buffer::new(0, sample_text(3, 4, 'a'), cx));
        let mut excerpt1_id = None;
        let multibuffer = cx.add_model(|cx| {
            let mut multibuffer = MultiBuffer::new(0);
            excerpt1_id = multibuffer
                .push_excerpts(
                    buffer.clone(),
                    [
                        Point::new(0, 0)..Point::new(1, 4),
                        Point::new(1, 0)..Point::new(2, 4),
                    ],
                    cx,
                )
                .into_iter()
                .next();
            multibuffer
        });
        assert_eq!(
            multibuffer.read(cx).read(cx).text(),
            "aaaa\nbbbb\nbbbb\ncccc"
        );
        let (_, editor) = cx.add_window(Default::default(), |cx| {
            let mut editor = build_editor(multibuffer.clone(), settings, cx);
            editor.select_ranges(
                [
                    Point::new(1, 3)..Point::new(1, 3),
                    Point::new(2, 1)..Point::new(2, 1),
                ],
                None,
                cx,
            );
            editor
        });

        // Refreshing selections is a no-op when excerpts haven't changed.
        editor.update(cx, |editor, cx| {
            editor.refresh_selections(cx);
            assert_eq!(
                editor.selected_ranges(cx),
                [
                    Point::new(1, 3)..Point::new(1, 3),
                    Point::new(2, 1)..Point::new(2, 1),
                ]
            );
        });

        multibuffer.update(cx, |multibuffer, cx| {
            multibuffer.remove_excerpts([&excerpt1_id.unwrap()], cx);
        });
        editor.update(cx, |editor, cx| {
            // Removing an excerpt causes the first selection to become degenerate.
            assert_eq!(
                editor.selected_ranges(cx),
                [
                    Point::new(0, 0)..Point::new(0, 0),
                    Point::new(0, 1)..Point::new(0, 1)
                ]
            );

            // Refreshing selections will relocate the first selection to the original buffer
            // location.
            editor.refresh_selections(cx);
            assert_eq!(
                editor.selected_ranges(cx),
                [
                    Point::new(0, 1)..Point::new(0, 1),
                    Point::new(0, 3)..Point::new(0, 3)
                ]
            );
        });
    }

    #[gpui::test]
    async fn test_extra_newline_insertion(cx: &mut gpui::TestAppContext) {
        let settings = cx.read(Settings::test);
        let language = Arc::new(Language::new(
            LanguageConfig {
                brackets: vec![
                    BracketPair {
                        start: "{".to_string(),
                        end: "}".to_string(),
                        close: true,
                        newline: true,
                    },
                    BracketPair {
                        start: "/* ".to_string(),
                        end: " */".to_string(),
                        close: true,
                        newline: true,
                    },
                ],
                ..Default::default()
            },
            Some(tree_sitter_rust::language()),
        ));

        let text = concat!(
            "{   }\n",     // Suppress rustfmt
            "  x\n",       //
            "  /*   */\n", //
            "x\n",         //
            "{{} }\n",     //
        );

        let buffer = cx.add_model(|cx| Buffer::new(0, text, cx).with_language(language, cx));
        let buffer = cx.add_model(|cx| MultiBuffer::singleton(buffer, cx));
        let (_, view) = cx.add_window(|cx| build_editor(buffer, settings, cx));
        view.condition(&cx, |view, cx| !view.buffer.read(cx).is_parsing(cx))
            .await;

        view.update(cx, |view, cx| {
            view.select_display_ranges(
                &[
                    DisplayPoint::new(0, 2)..DisplayPoint::new(0, 3),
                    DisplayPoint::new(2, 5)..DisplayPoint::new(2, 5),
                    DisplayPoint::new(4, 4)..DisplayPoint::new(4, 4),
                ],
                cx,
            );
            view.newline(&Newline, cx);

            assert_eq!(
                view.buffer().read(cx).read(cx).text(),
                concat!(
                    "{ \n",    // Suppress rustfmt
                    "\n",      //
                    "}\n",     //
                    "  x\n",   //
                    "  /* \n", //
                    "  \n",    //
                    "  */\n",  //
                    "x\n",     //
                    "{{} \n",  //
                    "}\n",     //
                )
            );
        });
    }

    #[gpui::test]
    fn test_highlighted_ranges(cx: &mut gpui::MutableAppContext) {
        let buffer = MultiBuffer::build_simple(&sample_text(16, 8, 'a'), cx);
        let settings = Settings::test(&cx);
        let (_, editor) = cx.add_window(Default::default(), |cx| {
            build_editor(buffer.clone(), settings, cx)
        });

        editor.update(cx, |editor, cx| {
            struct Type1;
            struct Type2;

            let buffer = buffer.read(cx).snapshot(cx);

            let anchor_range = |range: Range<Point>| {
                buffer.anchor_after(range.start)..buffer.anchor_after(range.end)
            };

            editor.highlight_background::<Type1>(
                vec![
                    anchor_range(Point::new(2, 1)..Point::new(2, 3)),
                    anchor_range(Point::new(4, 2)..Point::new(4, 4)),
                    anchor_range(Point::new(6, 3)..Point::new(6, 5)),
                    anchor_range(Point::new(8, 4)..Point::new(8, 6)),
                ],
                Color::red(),
                cx,
            );
            editor.highlight_background::<Type2>(
                vec![
                    anchor_range(Point::new(3, 2)..Point::new(3, 5)),
                    anchor_range(Point::new(5, 3)..Point::new(5, 6)),
                    anchor_range(Point::new(7, 4)..Point::new(7, 7)),
                    anchor_range(Point::new(9, 5)..Point::new(9, 8)),
                ],
                Color::green(),
                cx,
            );

            let snapshot = editor.snapshot(cx);
            let mut highlighted_ranges = editor.background_highlights_in_range(
                anchor_range(Point::new(3, 4)..Point::new(7, 4)),
                &snapshot,
            );
            // Enforce a consistent ordering based on color without relying on the ordering of the
            // highlight's `TypeId` which is non-deterministic.
            highlighted_ranges.sort_unstable_by_key(|(_, color)| *color);
            assert_eq!(
                highlighted_ranges,
                &[
                    (
                        DisplayPoint::new(3, 2)..DisplayPoint::new(3, 5),
                        Color::green(),
                    ),
                    (
                        DisplayPoint::new(5, 3)..DisplayPoint::new(5, 6),
                        Color::green(),
                    ),
                    (
                        DisplayPoint::new(4, 2)..DisplayPoint::new(4, 4),
                        Color::red(),
                    ),
                    (
                        DisplayPoint::new(6, 3)..DisplayPoint::new(6, 5),
                        Color::red(),
                    ),
                ]
            );
            assert_eq!(
                editor.background_highlights_in_range(
                    anchor_range(Point::new(5, 6)..Point::new(6, 4)),
                    &snapshot,
                ),
                &[(
                    DisplayPoint::new(6, 3)..DisplayPoint::new(6, 5),
                    Color::red(),
                )]
            );
        });
    }

    #[test]
    fn test_combine_syntax_and_fuzzy_match_highlights() {
        let string = "abcdefghijklmnop";
        let default = HighlightStyle::default();
        let syntax_ranges = [
            (
                0..3,
                HighlightStyle {
                    color: Color::red(),
                    ..default
                },
            ),
            (
                4..8,
                HighlightStyle {
                    color: Color::green(),
                    ..default
                },
            ),
        ];
        let match_indices = [4, 6, 7, 8];
        assert_eq!(
            combine_syntax_and_fuzzy_match_highlights(
                &string,
                default,
                syntax_ranges.into_iter(),
                &match_indices,
            ),
            &[
                (
                    0..3,
                    HighlightStyle {
                        color: Color::red(),
                        ..default
                    },
                ),
                (
                    4..5,
                    HighlightStyle {
                        color: Color::green(),
                        font_properties: *fonts::Properties::default().weight(fonts::Weight::BOLD),
                        ..default
                    },
                ),
                (
                    5..6,
                    HighlightStyle {
                        color: Color::green(),
                        ..default
                    },
                ),
                (
                    6..8,
                    HighlightStyle {
                        color: Color::green(),
                        font_properties: *fonts::Properties::default().weight(fonts::Weight::BOLD),
                        ..default
                    },
                ),
                (
                    8..9,
                    HighlightStyle {
                        font_properties: *fonts::Properties::default().weight(fonts::Weight::BOLD),
                        ..default
                    },
                ),
            ]
        );
    }

    fn empty_range(row: usize, column: usize) -> Range<DisplayPoint> {
        let point = DisplayPoint::new(row as u32, column as u32);
        point..point
    }

    fn build_editor(
        buffer: ModelHandle<MultiBuffer>,
        settings: Settings,
        cx: &mut ViewContext<Editor>,
    ) -> Editor {
        let settings = watch::channel_with(settings);
        Editor::new(EditorMode::Full, buffer, None, settings.1, None, cx)
    }
}

trait RangeExt<T> {
    fn sorted(&self) -> Range<T>;
    fn to_inclusive(&self) -> RangeInclusive<T>;
}

impl<T: Ord + Clone> RangeExt<T> for Range<T> {
    fn sorted(&self) -> Self {
        cmp::min(&self.start, &self.end).clone()..cmp::max(&self.start, &self.end).clone()
    }

    fn to_inclusive(&self) -> RangeInclusive<T> {
        self.start.clone()..=self.end.clone()
    }
}<|MERGE_RESOLUTION|>--- conflicted
+++ resolved
@@ -934,11 +934,8 @@
             document_highlights_task: Default::default(),
             pending_rename: Default::default(),
             searchable: true,
-<<<<<<< HEAD
             override_text_style: None,
-=======
             cursor_shape: Default::default(),
->>>>>>> 87b1cfe3
         };
         this.end_selection(cx);
         this
