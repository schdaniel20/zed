use crate::{
<<<<<<< HEAD
    px, size, Action, AnyBox, AnyDrag, AnyHandle, AnyView, AppContext, AsyncWindowContext,
    AvailableSpace, Bounds, BoxShadow, Context, Corners, DevicePixels, DispatchContext, DisplayId,
    Edges, Effect, Element, EntityId, EventEmitter, ExternalPaths, FileDropEvent, FocusEvent,
    FontId, GlobalElementId, GlyphId, Handle, Hsla, ImageData, InputEvent, IsZero, KeyListener,
    KeyMatch, KeyMatcher, Keystroke, LayoutId, MainThread, MainThreadOnly, Modifiers,
    MonochromeSprite, MouseButton, MouseDownEvent, MouseMoveEvent, MouseUpEvent, Path, Pixels,
    PlatformAtlas, PlatformWindow, Point, PolychromeSprite, Quad, Reference, RenderGlyphParams,
    RenderImageParams, RenderSvgParams, ScaledPixels, SceneBuilder, Shadow, SharedString, Size,
    Style, Subscription, TaffyLayoutEngine, Task, Underline, UnderlineStyle, WeakHandle,
    WindowOptions, SUBPIXEL_VARIANTS,
=======
    px, size, Action, AnyBox, AnyDrag, AnyView, AppContext, AsyncWindowContext, AvailableSpace,
    Bounds, BoxShadow, Context, Corners, DevicePixels, DispatchContext, DisplayId, Edges, Effect,
    Element, EntityId, EventEmitter, ExternalPaths, FileDropEvent, FocusEvent, FontId,
    GlobalElementId, GlyphId, Handle, Hsla, ImageData, InputEvent, IsZero, KeyListener, KeyMatch,
    KeyMatcher, Keystroke, LayoutId, MainThread, MainThreadOnly, Modifiers, MonochromeSprite,
    MouseButton, MouseDownEvent, MouseMoveEvent, MouseUpEvent, Path, Pixels, PlatformAtlas,
    PlatformWindow, Point, PolychromeSprite, Quad, Reference, RenderGlyphParams, RenderImageParams,
    RenderSvgParams, ScaledPixels, SceneBuilder, Shadow, SharedString, Size, Style, Subscription,
    TaffyLayoutEngine, Task, Underline, UnderlineStyle, WeakHandle, WindowOptions,
    SUBPIXEL_VARIANTS,
>>>>>>> d62c51a4
};
use anyhow::Result;
use collections::HashMap;
use derive_more::{Deref, DerefMut};
use parking_lot::RwLock;
use slotmap::SlotMap;
use smallvec::SmallVec;
use std::{
    any::{Any, TypeId},
    borrow::{Borrow, BorrowMut, Cow},
    fmt::Debug,
    future::Future,
    marker::PhantomData,
    mem,
    sync::{
        atomic::{AtomicUsize, Ordering::SeqCst},
        Arc,
    },
};
use util::ResultExt;

#[derive(Deref, DerefMut, Ord, PartialOrd, Eq, PartialEq, Clone, Default)]
pub struct StackingOrder(pub(crate) SmallVec<[u32; 16]>);

#[derive(Default, Copy, Clone, Debug, Eq, PartialEq)]
pub enum DispatchPhase {
    /// After the capture phase comes the bubble phase, in which event handlers are
    /// invoked front to back. This is the phase you'll usually want to use for event handlers.
    #[default]
    Bubble,
    /// During the initial capture phase, event handlers are invoked back to front. This phase
    /// is used for special purposes such as clearing the "pressed" state for click events. If
    /// you stop event propagation during this phase, you need to know what you're doing. Handlers
    /// outside of the immediate region may rely on detecting non-local events during this phase.
    Capture,
}

type AnyListener = Arc<dyn Fn(&dyn Any, DispatchPhase, &mut WindowContext) + Send + Sync + 'static>;
type AnyKeyListener = Arc<
    dyn Fn(
            &dyn Any,
            &[&DispatchContext],
            DispatchPhase,
            &mut WindowContext,
        ) -> Option<Box<dyn Action>>
        + Send
        + Sync
        + 'static,
>;
type AnyFocusListener = Arc<dyn Fn(&FocusEvent, &mut WindowContext) + Send + Sync + 'static>;

slotmap::new_key_type! { pub struct FocusId; }

pub struct FocusHandle {
    pub(crate) id: FocusId,
    handles: Arc<RwLock<SlotMap<FocusId, AtomicUsize>>>,
}

impl FocusHandle {
    pub(crate) fn new(handles: &Arc<RwLock<SlotMap<FocusId, AtomicUsize>>>) -> Self {
        let id = handles.write().insert(AtomicUsize::new(1));
        Self {
            id,
            handles: handles.clone(),
        }
    }

    pub(crate) fn for_id(
        id: FocusId,
        handles: &Arc<RwLock<SlotMap<FocusId, AtomicUsize>>>,
    ) -> Option<Self> {
        let lock = handles.read();
        let ref_count = lock.get(id)?;
        if ref_count.load(SeqCst) == 0 {
            None
        } else {
            ref_count.fetch_add(1, SeqCst);
            Some(Self {
                id,
                handles: handles.clone(),
            })
        }
    }

    pub fn is_focused(&self, cx: &WindowContext) -> bool {
        cx.window.focus == Some(self.id)
    }

    pub fn contains_focused(&self, cx: &WindowContext) -> bool {
        cx.focused()
            .map_or(false, |focused| self.contains(&focused, cx))
    }

    pub fn within_focused(&self, cx: &WindowContext) -> bool {
        let focused = cx.focused();
        focused.map_or(false, |focused| focused.contains(self, cx))
    }

    pub(crate) fn contains(&self, other: &Self, cx: &WindowContext) -> bool {
        let mut ancestor = Some(other.id);
        while let Some(ancestor_id) = ancestor {
            if self.id == ancestor_id {
                return true;
            } else {
                ancestor = cx.window.focus_parents_by_child.get(&ancestor_id).copied();
            }
        }
        false
    }
}

impl Clone for FocusHandle {
    fn clone(&self) -> Self {
        Self::for_id(self.id, &self.handles).unwrap()
    }
}

impl PartialEq for FocusHandle {
    fn eq(&self, other: &Self) -> bool {
        self.id == other.id
    }
}

impl Eq for FocusHandle {}

impl Drop for FocusHandle {
    fn drop(&mut self) {
        self.handles
            .read()
            .get(self.id)
            .unwrap()
            .fetch_sub(1, SeqCst);
    }
}

pub struct Window {
    pub(crate) handle: AnyWindowHandle,
    platform_window: MainThreadOnly<Box<dyn PlatformWindow>>,
    display_id: DisplayId,
    sprite_atlas: Arc<dyn PlatformAtlas>,
    rem_size: Pixels,
    content_size: Size<Pixels>,
    layout_engine: TaffyLayoutEngine,
    pub(crate) root_view: Option<AnyView>,
    pub(crate) element_id_stack: GlobalElementId,
    prev_frame_element_states: HashMap<GlobalElementId, AnyBox>,
    element_states: HashMap<GlobalElementId, AnyBox>,
    prev_frame_key_matchers: HashMap<GlobalElementId, KeyMatcher>,
    key_matchers: HashMap<GlobalElementId, KeyMatcher>,
    z_index_stack: StackingOrder,
    content_mask_stack: Vec<ContentMask<Pixels>>,
    element_offset_stack: Vec<Point<Pixels>>,
    mouse_listeners: HashMap<TypeId, Vec<(StackingOrder, AnyListener)>>,
    key_dispatch_stack: Vec<KeyDispatchStackFrame>,
    freeze_key_dispatch_stack: bool,
    focus_stack: Vec<FocusId>,
    focus_parents_by_child: HashMap<FocusId, FocusId>,
    pub(crate) focus_listeners: Vec<AnyFocusListener>,
    pub(crate) focus_handles: Arc<RwLock<SlotMap<FocusId, AtomicUsize>>>,
    default_prevented: bool,
    mouse_position: Point<Pixels>,
    scale_factor: f32,
    pub(crate) scene_builder: SceneBuilder,
    pub(crate) dirty: bool,
    pub(crate) last_blur: Option<Option<FocusId>>,
    pub(crate) focus: Option<FocusId>,
}

impl Window {
    pub(crate) fn new(
        handle: AnyWindowHandle,
        options: WindowOptions,
        cx: &mut MainThread<AppContext>,
    ) -> Self {
        let platform_window = cx.platform().open_window(handle, options);
        let display_id = platform_window.display().id();
        let sprite_atlas = platform_window.sprite_atlas();
        let mouse_position = platform_window.mouse_position();
        let content_size = platform_window.content_size();
        let scale_factor = platform_window.scale_factor();
        platform_window.on_resize(Box::new({
            let cx = cx.to_async();
            move |content_size, scale_factor| {
                cx.update_window(handle, |cx| {
                    cx.window.scale_factor = scale_factor;
                    cx.window.scene_builder = SceneBuilder::new();
                    cx.window.content_size = content_size;
                    cx.window.display_id = cx
                        .window
                        .platform_window
                        .borrow_on_main_thread()
                        .display()
                        .id();
                    cx.window.dirty = true;
                })
                .log_err();
            }
        }));

        platform_window.on_input({
            let cx = cx.to_async();
            Box::new(move |event| {
                cx.update_window(handle, |cx| cx.dispatch_event(event))
                    .log_err()
                    .unwrap_or(true)
            })
        });

        let platform_window = MainThreadOnly::new(Arc::new(platform_window), cx.executor.clone());

        Window {
            handle,
            platform_window,
            display_id,
            sprite_atlas,
            rem_size: px(16.),
            content_size,
            layout_engine: TaffyLayoutEngine::new(),
            root_view: None,
            element_id_stack: GlobalElementId::default(),
            prev_frame_element_states: HashMap::default(),
            element_states: HashMap::default(),
            prev_frame_key_matchers: HashMap::default(),
            key_matchers: HashMap::default(),
            z_index_stack: StackingOrder(SmallVec::new()),
            content_mask_stack: Vec::new(),
            element_offset_stack: Vec::new(),
            mouse_listeners: HashMap::default(),
            key_dispatch_stack: Vec::new(),
            freeze_key_dispatch_stack: false,
            focus_stack: Vec::new(),
            focus_parents_by_child: HashMap::default(),
            focus_listeners: Vec::new(),
            focus_handles: Arc::new(RwLock::new(SlotMap::with_key())),
            default_prevented: true,
            mouse_position,
            scale_factor,
            scene_builder: SceneBuilder::new(),
            dirty: true,
            last_blur: None,
            focus: None,
        }
    }
}

enum KeyDispatchStackFrame {
    Listener {
        event_type: TypeId,
        listener: AnyKeyListener,
    },
    Context(DispatchContext),
}

#[derive(Clone, Debug, Default, PartialEq, Eq)]
#[repr(C)]
pub struct ContentMask<P: Clone + Default + Debug> {
    pub bounds: Bounds<P>,
}

impl ContentMask<Pixels> {
    pub fn scale(&self, factor: f32) -> ContentMask<ScaledPixels> {
        ContentMask {
            bounds: self.bounds.scale(factor),
        }
    }

    pub fn intersect(&self, other: &Self) -> Self {
        let bounds = self.bounds.intersect(&other.bounds);
        ContentMask { bounds }
    }
}

pub struct WindowContext<'a, 'w> {
    app: Reference<'a, AppContext>,
    pub(crate) window: Reference<'w, Window>,
}

impl<'a, 'w> WindowContext<'a, 'w> {
    pub(crate) fn immutable(app: &'a AppContext, window: &'w Window) -> Self {
        Self {
            app: Reference::Immutable(app),
            window: Reference::Immutable(window),
        }
    }

    pub(crate) fn mutable(app: &'a mut AppContext, window: &'w mut Window) -> Self {
        Self {
            app: Reference::Mutable(app),
            window: Reference::Mutable(window),
        }
    }

    pub fn window_handle(&self) -> AnyWindowHandle {
        self.window.handle
    }

    pub fn root_view(&self) -> Option<AnyHandle> {
        Some(self.window.root_view.as_ref()?.entity_handle())
    }

    pub fn notify(&mut self) {
        self.window.dirty = true;
    }

    pub fn focus_handle(&mut self) -> FocusHandle {
        FocusHandle::new(&self.window.focus_handles)
    }

    pub fn focused(&self) -> Option<FocusHandle> {
        self.window
            .focus
            .and_then(|id| FocusHandle::for_id(id, &self.window.focus_handles))
    }

    pub fn focus(&mut self, handle: &FocusHandle) {
        if self.window.last_blur.is_none() {
            self.window.last_blur = Some(self.window.focus);
        }

        self.window.focus = Some(handle.id);
        self.app.push_effect(Effect::FocusChanged {
            window_handle: self.window.handle,
            focused: Some(handle.id),
        });
        self.notify();
    }

    pub fn blur(&mut self) {
        if self.window.last_blur.is_none() {
            self.window.last_blur = Some(self.window.focus);
        }

        self.window.focus = None;
        self.app.push_effect(Effect::FocusChanged {
            window_handle: self.window.handle,
            focused: None,
        });
        self.notify();
    }

    pub fn run_on_main<R>(
        &mut self,
        f: impl FnOnce(&mut MainThread<WindowContext<'_, '_>>) -> R + Send + 'static,
    ) -> Task<Result<R>>
    where
        R: Send + 'static,
    {
        if self.executor.is_main_thread() {
            Task::ready(Ok(f(unsafe {
                mem::transmute::<&mut Self, &mut MainThread<Self>>(self)
            })))
        } else {
            let handle = self.window.handle;
            self.app.run_on_main(move |cx| cx.update_window(handle, f))
        }
    }

    pub fn to_async(&self) -> AsyncWindowContext {
        AsyncWindowContext::new(self.app.to_async(), self.window.handle)
    }

    pub fn on_next_frame(&mut self, f: impl FnOnce(&mut WindowContext) + Send + 'static) {
        let f = Box::new(f);
        let display_id = self.window.display_id;
        self.run_on_main(move |cx| {
            if let Some(callbacks) = cx.next_frame_callbacks.get_mut(&display_id) {
                callbacks.push(f);
                // If there was already a callback, it means that we already scheduled a frame.
                if callbacks.len() > 1 {
                    return;
                }
            } else {
                let async_cx = cx.to_async();
                cx.next_frame_callbacks.insert(display_id, vec![f]);
                cx.platform().set_display_link_output_callback(
                    display_id,
                    Box::new(move |_current_time, _output_time| {
                        let _ = async_cx.update(|cx| {
                            let callbacks = cx
                                .next_frame_callbacks
                                .get_mut(&display_id)
                                .unwrap()
                                .drain(..)
                                .collect::<Vec<_>>();
                            for callback in callbacks {
                                callback(cx);
                            }

                            cx.run_on_main(move |cx| {
                                if cx.next_frame_callbacks.get(&display_id).unwrap().is_empty() {
                                    cx.platform().stop_display_link(display_id);
                                }
                            })
                            .detach();
                        });
                    }),
                );
            }

            cx.platform().start_display_link(display_id);
        })
        .detach();
    }

    pub fn spawn<Fut, R>(
        &mut self,
        f: impl FnOnce(AnyWindowHandle, AsyncWindowContext) -> Fut + Send + 'static,
    ) -> Task<R>
    where
        R: Send + 'static,
        Fut: Future<Output = R> + Send + 'static,
    {
        let window = self.window.handle;
        self.app.spawn(move |app| {
            let cx = AsyncWindowContext::new(app, window);
            let future = f(window, cx);
            async move { future.await }
        })
    }

    pub fn update_global<G, R>(&mut self, f: impl FnOnce(&mut G, &mut Self) -> R) -> R
    where
        G: 'static,
    {
        let mut global = self.app.lease_global::<G>();
        let result = f(&mut global, self);
        self.app.end_global_lease(global);
        result
    }

    pub fn request_layout(
        &mut self,
        style: &Style,
        children: impl IntoIterator<Item = LayoutId>,
    ) -> LayoutId {
        self.app.layout_id_buffer.clear();
        self.app.layout_id_buffer.extend(children.into_iter());
        let rem_size = self.rem_size();

        self.window
            .layout_engine
            .request_layout(style, rem_size, &self.app.layout_id_buffer)
    }

    pub fn request_measured_layout<
        F: Fn(Size<Option<Pixels>>, Size<AvailableSpace>) -> Size<Pixels> + Send + Sync + 'static,
    >(
        &mut self,
        style: Style,
        rem_size: Pixels,
        measure: F,
    ) -> LayoutId {
        self.window
            .layout_engine
            .request_measured_layout(style, rem_size, measure)
    }

    pub fn layout_bounds(&mut self, layout_id: LayoutId) -> Bounds<Pixels> {
        let mut bounds = self
            .window
            .layout_engine
            .layout_bounds(layout_id)
            .map(Into::into);
        bounds.origin += self.element_offset();
        bounds
    }

    pub fn scale_factor(&self) -> f32 {
        self.window.scale_factor
    }

    pub fn rem_size(&self) -> Pixels {
        self.window.rem_size
    }

    pub fn line_height(&self) -> Pixels {
        let rem_size = self.rem_size();
        let text_style = self.text_style();
        text_style
            .line_height
            .to_pixels(text_style.font_size.into(), rem_size)
    }

    pub fn prevent_default(&mut self) {
        self.window.default_prevented = true;
    }

    pub fn default_prevented(&self) -> bool {
        self.window.default_prevented
    }

    pub fn on_mouse_event<Event: 'static>(
        &mut self,
        handler: impl Fn(&Event, DispatchPhase, &mut WindowContext) + Send + Sync + 'static,
    ) {
        let order = self.window.z_index_stack.clone();
        self.window
            .mouse_listeners
            .entry(TypeId::of::<Event>())
            .or_default()
            .push((
                order,
                Arc::new(move |event: &dyn Any, phase, cx| {
                    handler(event.downcast_ref().unwrap(), phase, cx)
                }),
            ))
    }

    pub fn mouse_position(&self) -> Point<Pixels> {
        self.window.mouse_position
    }

    pub fn stack<R>(&mut self, order: u32, f: impl FnOnce(&mut Self) -> R) -> R {
        self.window.z_index_stack.push(order);
        let result = f(self);
        self.window.z_index_stack.pop();
        result
    }

    pub fn paint_shadows(
        &mut self,
        bounds: Bounds<Pixels>,
        corner_radii: Corners<Pixels>,
        shadows: &[BoxShadow],
    ) {
        let scale_factor = self.scale_factor();
        let content_mask = self.content_mask();
        let window = &mut *self.window;
        for shadow in shadows {
            let mut shadow_bounds = bounds;
            shadow_bounds.origin += shadow.offset;
            shadow_bounds.dilate(shadow.spread_radius);
            window.scene_builder.insert(
                &window.z_index_stack,
                Shadow {
                    order: 0,
                    bounds: shadow_bounds.scale(scale_factor),
                    content_mask: content_mask.scale(scale_factor),
                    corner_radii: corner_radii.scale(scale_factor),
                    color: shadow.color,
                    blur_radius: shadow.blur_radius.scale(scale_factor),
                },
            );
        }
    }

    pub fn paint_quad(
        &mut self,
        bounds: Bounds<Pixels>,
        corner_radii: Corners<Pixels>,
        background: impl Into<Hsla>,
        border_widths: Edges<Pixels>,
        border_color: impl Into<Hsla>,
    ) {
        let scale_factor = self.scale_factor();
        let content_mask = self.content_mask();

        let window = &mut *self.window;
        window.scene_builder.insert(
            &window.z_index_stack,
            Quad {
                order: 0,
                bounds: bounds.scale(scale_factor),
                content_mask: content_mask.scale(scale_factor),
                background: background.into(),
                border_color: border_color.into(),
                corner_radii: corner_radii.scale(scale_factor),
                border_widths: border_widths.scale(scale_factor),
            },
        );
    }

    pub fn paint_path(&mut self, mut path: Path<Pixels>, color: impl Into<Hsla>) {
        let scale_factor = self.scale_factor();
        let content_mask = self.content_mask();
        path.content_mask = content_mask;
        path.color = color.into();
        let window = &mut *self.window;
        window
            .scene_builder
            .insert(&window.z_index_stack, path.scale(scale_factor));
    }

    pub fn paint_underline(
        &mut self,
        origin: Point<Pixels>,
        width: Pixels,
        style: &UnderlineStyle,
    ) -> Result<()> {
        let scale_factor = self.scale_factor();
        let height = if style.wavy {
            style.thickness * 3.
        } else {
            style.thickness
        };
        let bounds = Bounds {
            origin,
            size: size(width, height),
        };
        let content_mask = self.content_mask();
        let window = &mut *self.window;
        window.scene_builder.insert(
            &window.z_index_stack,
            Underline {
                order: 0,
                bounds: bounds.scale(scale_factor),
                content_mask: content_mask.scale(scale_factor),
                thickness: style.thickness.scale(scale_factor),
                color: style.color.unwrap_or_default(),
                wavy: style.wavy,
            },
        );
        Ok(())
    }

    pub fn paint_glyph(
        &mut self,
        origin: Point<Pixels>,
        font_id: FontId,
        glyph_id: GlyphId,
        font_size: Pixels,
        color: Hsla,
    ) -> Result<()> {
        let scale_factor = self.scale_factor();
        let glyph_origin = origin.scale(scale_factor);
        let subpixel_variant = Point {
            x: (glyph_origin.x.0.fract() * SUBPIXEL_VARIANTS as f32).floor() as u8,
            y: (glyph_origin.y.0.fract() * SUBPIXEL_VARIANTS as f32).floor() as u8,
        };
        let params = RenderGlyphParams {
            font_id,
            glyph_id,
            font_size,
            subpixel_variant,
            scale_factor,
            is_emoji: false,
        };

        let raster_bounds = self.text_system().raster_bounds(&params)?;
        if !raster_bounds.is_zero() {
            let tile =
                self.window
                    .sprite_atlas
                    .get_or_insert_with(&params.clone().into(), &mut || {
                        let (size, bytes) = self.text_system().rasterize_glyph(&params)?;
                        Ok((size, Cow::Owned(bytes)))
                    })?;
            let bounds = Bounds {
                origin: glyph_origin.map(|px| px.floor()) + raster_bounds.origin.map(Into::into),
                size: tile.bounds.size.map(Into::into),
            };
            let content_mask = self.content_mask().scale(scale_factor);
            let window = &mut *self.window;
            window.scene_builder.insert(
                &window.z_index_stack,
                MonochromeSprite {
                    order: 0,
                    bounds,
                    content_mask,
                    color,
                    tile,
                },
            );
        }
        Ok(())
    }

    pub fn paint_emoji(
        &mut self,
        origin: Point<Pixels>,
        font_id: FontId,
        glyph_id: GlyphId,
        font_size: Pixels,
    ) -> Result<()> {
        let scale_factor = self.scale_factor();
        let glyph_origin = origin.scale(scale_factor);
        let params = RenderGlyphParams {
            font_id,
            glyph_id,
            font_size,
            // We don't render emojis with subpixel variants.
            subpixel_variant: Default::default(),
            scale_factor,
            is_emoji: true,
        };

        let raster_bounds = self.text_system().raster_bounds(&params)?;
        if !raster_bounds.is_zero() {
            let tile =
                self.window
                    .sprite_atlas
                    .get_or_insert_with(&params.clone().into(), &mut || {
                        let (size, bytes) = self.text_system().rasterize_glyph(&params)?;
                        Ok((size, Cow::Owned(bytes)))
                    })?;
            let bounds = Bounds {
                origin: glyph_origin.map(|px| px.floor()) + raster_bounds.origin.map(Into::into),
                size: tile.bounds.size.map(Into::into),
            };
            let content_mask = self.content_mask().scale(scale_factor);
            let window = &mut *self.window;

            window.scene_builder.insert(
                &window.z_index_stack,
                PolychromeSprite {
                    order: 0,
                    bounds,
                    corner_radii: Default::default(),
                    content_mask,
                    tile,
                    grayscale: false,
                },
            );
        }
        Ok(())
    }

    pub fn paint_svg(
        &mut self,
        bounds: Bounds<Pixels>,
        path: SharedString,
        color: Hsla,
    ) -> Result<()> {
        let scale_factor = self.scale_factor();
        let bounds = bounds.scale(scale_factor);
        // Render the SVG at twice the size to get a higher quality result.
        let params = RenderSvgParams {
            path,
            size: bounds
                .size
                .map(|pixels| DevicePixels::from((pixels.0 * 2.).ceil() as i32)),
        };

        let tile =
            self.window
                .sprite_atlas
                .get_or_insert_with(&params.clone().into(), &mut || {
                    let bytes = self.svg_renderer.render(&params)?;
                    Ok((params.size, Cow::Owned(bytes)))
                })?;
        let content_mask = self.content_mask().scale(scale_factor);

        let window = &mut *self.window;
        window.scene_builder.insert(
            &window.z_index_stack,
            MonochromeSprite {
                order: 0,
                bounds,
                content_mask,
                color,
                tile,
            },
        );

        Ok(())
    }

    pub fn paint_image(
        &mut self,
        bounds: Bounds<Pixels>,
        corner_radii: Corners<Pixels>,
        data: Arc<ImageData>,
        grayscale: bool,
    ) -> Result<()> {
        let scale_factor = self.scale_factor();
        let bounds = bounds.scale(scale_factor);
        let params = RenderImageParams { image_id: data.id };

        let tile = self
            .window
            .sprite_atlas
            .get_or_insert_with(&params.clone().into(), &mut || {
                Ok((data.size(), Cow::Borrowed(data.as_bytes())))
            })?;
        let content_mask = self.content_mask().scale(scale_factor);
        let corner_radii = corner_radii.scale(scale_factor);

        let window = &mut *self.window;
        window.scene_builder.insert(
            &window.z_index_stack,
            PolychromeSprite {
                order: 0,
                bounds,
                content_mask,
                corner_radii,
                tile,
                grayscale,
            },
        );
        Ok(())
    }

    pub(crate) fn draw(&mut self) {
        let unit_entity = self.unit_entity.clone();
        self.update_entity(&unit_entity, |view, cx| {
            cx.start_frame();

            let mut root_view = cx.window.root_view.take().unwrap();

            cx.stack(0, |cx| {
                let available_space = cx.window.content_size.map(Into::into);
                draw_any_view(&mut root_view, available_space, cx);
            });

            if let Some(mut active_drag) = cx.active_drag.take() {
                cx.stack(1, |cx| {
                    let offset = cx.mouse_position() - active_drag.cursor_offset;
                    cx.with_element_offset(Some(offset), |cx| {
                        let available_space =
                            size(AvailableSpace::MinContent, AvailableSpace::MinContent);
                        if let Some(drag_handle_view) = &mut active_drag.drag_handle_view {
                            draw_any_view(drag_handle_view, available_space, cx);
                        }
                        cx.active_drag = Some(active_drag);
                    });
                });
            }

            cx.window.root_view = Some(root_view);
            let scene = cx.window.scene_builder.build();

            cx.run_on_main(view, |_, cx| {
                cx.window
                    .platform_window
                    .borrow_on_main_thread()
                    .draw(scene);
                cx.window.dirty = false;
            })
            .detach();
        });

        fn draw_any_view(
            view: &mut AnyView,
            available_space: Size<AvailableSpace>,
            cx: &mut ViewContext<()>,
        ) {
            cx.with_optional_element_state(view.id(), |element_state, cx| {
                let mut element_state = view.initialize(&mut (), element_state, cx);
                let layout_id = view.layout(&mut (), &mut element_state, cx);
                cx.window
                    .layout_engine
                    .compute_layout(layout_id, available_space);
                let bounds = cx.window.layout_engine.layout_bounds(layout_id);
                view.paint(bounds, &mut (), &mut element_state, cx);
                ((), element_state)
            });
        }
    }

    fn start_frame(&mut self) {
        self.text_system().start_frame();

        let window = &mut *self.window;

        // Move the current frame element states to the previous frame.
        // The new empty element states map will be populated for any element states we
        // reference during the upcoming frame.
        mem::swap(
            &mut window.element_states,
            &mut window.prev_frame_element_states,
        );
        window.element_states.clear();

        // Make the current key matchers the previous, and then clear the current.
        // An empty key matcher map will be created for every identified element in the
        // upcoming frame.
        mem::swap(
            &mut window.key_matchers,
            &mut window.prev_frame_key_matchers,
        );
        window.key_matchers.clear();

        // Clear mouse event listeners, because elements add new element listeners
        // when the upcoming frame is painted.
        window.mouse_listeners.values_mut().for_each(Vec::clear);

        // Clear focus state, because we determine what is focused when the new elements
        // in the upcoming frame are initialized.
        window.focus_listeners.clear();
        window.key_dispatch_stack.clear();
        window.focus_parents_by_child.clear();
        window.freeze_key_dispatch_stack = false;
    }

    fn dispatch_event(&mut self, event: InputEvent) -> bool {
        let event = match event {
            InputEvent::MouseMove(mouse_move) => {
                self.window.mouse_position = mouse_move.position;
                InputEvent::MouseMove(mouse_move)
            }
            InputEvent::FileDrop(file_drop) => match file_drop {
                FileDropEvent::Entered { position, files } => {
                    self.window.mouse_position = position;
                    self.active_drag.get_or_insert_with(|| AnyDrag {
                        drag_handle_view: None,
                        cursor_offset: position,
                        state: Box::new(files),
                        state_type: TypeId::of::<ExternalPaths>(),
                    });
                    InputEvent::MouseDown(MouseDownEvent {
                        position,
                        button: MouseButton::Left,
                        click_count: 1,
                        modifiers: Modifiers::default(),
                    })
                }
                FileDropEvent::Pending { position } => {
                    self.window.mouse_position = position;
                    InputEvent::MouseMove(MouseMoveEvent {
                        position,
                        pressed_button: Some(MouseButton::Left),
                        modifiers: Modifiers::default(),
                    })
                }
                FileDropEvent::Submit { position } => {
                    self.window.mouse_position = position;
                    InputEvent::MouseUp(MouseUpEvent {
                        button: MouseButton::Left,
                        position,
                        modifiers: Modifiers::default(),
                        click_count: 1,
                    })
                }
                FileDropEvent::Exited => InputEvent::MouseUp(MouseUpEvent {
                    button: MouseButton::Left,
                    position: Point::default(),
                    modifiers: Modifiers::default(),
                    click_count: 1,
                }),
            },
            _ => event,
        };

        if let Some(any_mouse_event) = event.mouse_event() {
            // Handlers may set this to false by calling `stop_propagation`
            self.app.propagate_event = true;
            self.window.default_prevented = false;

            if let Some(mut handlers) = self
                .window
                .mouse_listeners
                .remove(&any_mouse_event.type_id())
            {
                // Because handlers may add other handlers, we sort every time.
                handlers.sort_by(|(a, _), (b, _)| a.cmp(b));

                // Capture phase, events bubble from back to front. Handlers for this phase are used for
                // special purposes, such as detecting events outside of a given Bounds.
                for (_, handler) in &handlers {
                    handler(any_mouse_event, DispatchPhase::Capture, self);
                    if !self.app.propagate_event {
                        break;
                    }
                }

                // Bubble phase, where most normal handlers do their work.
                if self.app.propagate_event {
                    for (_, handler) in handlers.iter().rev() {
                        handler(any_mouse_event, DispatchPhase::Bubble, self);
                        if !self.app.propagate_event {
                            break;
                        }
                    }
                }

                if self.app.propagate_event
                    && any_mouse_event.downcast_ref::<MouseUpEvent>().is_some()
                {
                    self.active_drag = None;
                }

                // Just in case any handlers added new handlers, which is weird, but possible.
                handlers.extend(
                    self.window
                        .mouse_listeners
                        .get_mut(&any_mouse_event.type_id())
                        .into_iter()
                        .flat_map(|handlers| handlers.drain(..)),
                );
                self.window
                    .mouse_listeners
                    .insert(any_mouse_event.type_id(), handlers);
            }
        } else if let Some(any_key_event) = event.keyboard_event() {
            let key_dispatch_stack = mem::take(&mut self.window.key_dispatch_stack);
            let key_event_type = any_key_event.type_id();
            let mut context_stack = SmallVec::<[&DispatchContext; 16]>::new();

            for (ix, frame) in key_dispatch_stack.iter().enumerate() {
                match frame {
                    KeyDispatchStackFrame::Listener {
                        event_type,
                        listener,
                    } => {
                        if key_event_type == *event_type {
                            if let Some(action) = listener(
                                any_key_event,
                                &context_stack,
                                DispatchPhase::Capture,
                                self,
                            ) {
                                self.dispatch_action(action, &key_dispatch_stack[..ix]);
                            }
                            if !self.app.propagate_event {
                                break;
                            }
                        }
                    }
                    KeyDispatchStackFrame::Context(context) => {
                        context_stack.push(&context);
                    }
                }
            }

            if self.app.propagate_event {
                for (ix, frame) in key_dispatch_stack.iter().enumerate().rev() {
                    match frame {
                        KeyDispatchStackFrame::Listener {
                            event_type,
                            listener,
                        } => {
                            if key_event_type == *event_type {
                                if let Some(action) = listener(
                                    any_key_event,
                                    &context_stack,
                                    DispatchPhase::Bubble,
                                    self,
                                ) {
                                    self.dispatch_action(action, &key_dispatch_stack[..ix]);
                                }

                                if !self.app.propagate_event {
                                    break;
                                }
                            }
                        }
                        KeyDispatchStackFrame::Context(_) => {
                            context_stack.pop();
                        }
                    }
                }
            }

            drop(context_stack);
            self.window.key_dispatch_stack = key_dispatch_stack;
        }

        true
    }

    pub fn match_keystroke(
        &mut self,
        element_id: &GlobalElementId,
        keystroke: &Keystroke,
        context_stack: &[&DispatchContext],
    ) -> KeyMatch {
        let key_match = self
            .window
            .key_matchers
            .get_mut(element_id)
            .unwrap()
            .match_keystroke(keystroke, context_stack);

        if key_match.is_some() {
            for matcher in self.window.key_matchers.values_mut() {
                matcher.clear_pending();
            }
        }

        key_match
    }

    pub fn observe_global<G: 'static>(
        &mut self,
        f: impl Fn(&mut WindowContext<'_, '_>) + Send + Sync + 'static,
    ) -> Subscription {
        let window_handle = self.window.handle;
        self.global_observers.insert(
            TypeId::of::<G>(),
            Box::new(move |cx| cx.update_window(window_handle, |cx| f(cx)).is_ok()),
        )
    }

    fn dispatch_action(
        &mut self,
        action: Box<dyn Action>,
        dispatch_stack: &[KeyDispatchStackFrame],
    ) {
        let action_type = action.as_any().type_id();

        if let Some(mut global_listeners) = self.app.global_action_listeners.remove(&action_type) {
            for listener in &global_listeners {
                listener(action.as_ref(), DispatchPhase::Capture, self);
                if !self.app.propagate_event {
                    break;
                }
            }
            global_listeners.extend(
                self.global_action_listeners
                    .remove(&action_type)
                    .unwrap_or_default(),
            );
            self.global_action_listeners
                .insert(action_type, global_listeners);
        }

        if self.app.propagate_event {
            for stack_frame in dispatch_stack {
                if let KeyDispatchStackFrame::Listener {
                    event_type,
                    listener,
                } = stack_frame
                {
                    if action_type == *event_type {
                        listener(action.as_any(), &[], DispatchPhase::Capture, self);
                        if !self.app.propagate_event {
                            break;
                        }
                    }
                }
            }
        }

        if self.app.propagate_event {
            for stack_frame in dispatch_stack.iter().rev() {
                if let KeyDispatchStackFrame::Listener {
                    event_type,
                    listener,
                } = stack_frame
                {
                    if action_type == *event_type {
                        listener(action.as_any(), &[], DispatchPhase::Bubble, self);
                        if !self.app.propagate_event {
                            break;
                        }
                    }
                }
            }
        }

        if self.app.propagate_event {
            if let Some(mut global_listeners) =
                self.app.global_action_listeners.remove(&action_type)
            {
                for listener in global_listeners.iter().rev() {
                    listener(action.as_ref(), DispatchPhase::Bubble, self);
                    if !self.app.propagate_event {
                        break;
                    }
                }
                global_listeners.extend(
                    self.global_action_listeners
                        .remove(&action_type)
                        .unwrap_or_default(),
                );
                self.global_action_listeners
                    .insert(action_type, global_listeners);
            }
        }
    }
}

impl<'a, 'w> MainThread<WindowContext<'a, 'w>> {
    fn platform_window(&self) -> &dyn PlatformWindow {
        self.window.platform_window.borrow_on_main_thread().as_ref()
    }

    pub fn activate_window(&self) {
        self.platform_window().activate();
    }
}

impl Context for WindowContext<'_, '_> {
    type EntityContext<'a, 'w, T> = ViewContext<'a, 'w, T>;
    type Result<T> = T;

    fn entity<T>(
        &mut self,
        build_entity: impl FnOnce(&mut Self::EntityContext<'_, '_, T>) -> T,
    ) -> Handle<T>
    where
        T: Any + Send + Sync,
    {
        let slot = self.app.entities.reserve();
        let entity = build_entity(&mut ViewContext::mutable(
            &mut *self.app,
            &mut self.window,
            slot.downgrade(),
        ));
        self.entities.insert(slot, entity)
    }

    fn update_entity<T: 'static, R>(
        &mut self,
        handle: &Handle<T>,
        update: impl FnOnce(&mut T, &mut Self::EntityContext<'_, '_, T>) -> R,
    ) -> R {
        let mut entity = self.entities.lease(handle);
        let result = update(
            &mut *entity,
            &mut ViewContext::mutable(&mut *self.app, &mut *self.window, handle.downgrade()),
        );
        self.entities.end_lease(entity);
        result
    }
}

impl<'a, 'w> std::ops::Deref for WindowContext<'a, 'w> {
    type Target = AppContext;

    fn deref(&self) -> &Self::Target {
        &self.app
    }
}

impl<'a, 'w> std::ops::DerefMut for WindowContext<'a, 'w> {
    fn deref_mut(&mut self) -> &mut Self::Target {
        &mut self.app
    }
}

impl<'a, 'w> Borrow<AppContext> for WindowContext<'a, 'w> {
    fn borrow(&self) -> &AppContext {
        &self.app
    }
}

impl<'a, 'w> BorrowMut<AppContext> for WindowContext<'a, 'w> {
    fn borrow_mut(&mut self) -> &mut AppContext {
        &mut self.app
    }
}

pub trait BorrowWindow: BorrowMut<Window> + BorrowMut<AppContext> {
    fn app_mut(&mut self) -> &mut AppContext {
        self.borrow_mut()
    }

    fn window(&self) -> &Window {
        self.borrow()
    }

    fn window_mut(&mut self) -> &mut Window {
        self.borrow_mut()
    }

    fn with_element_id<R>(
        &mut self,
        id: impl Into<ElementId>,
        f: impl FnOnce(GlobalElementId, &mut Self) -> R,
    ) -> R {
        let keymap = self.app_mut().keymap.clone();
        let window = self.window_mut();
        window.element_id_stack.push(id.into());
        let global_id = window.element_id_stack.clone();

        if window.key_matchers.get(&global_id).is_none() {
            window.key_matchers.insert(
                global_id.clone(),
                window
                    .prev_frame_key_matchers
                    .remove(&global_id)
                    .unwrap_or_else(|| KeyMatcher::new(keymap)),
            );
        }

        let result = f(global_id, self);
        let window: &mut Window = self.borrow_mut();
        window.element_id_stack.pop();
        result
    }

    fn with_content_mask<R>(
        &mut self,
        mask: ContentMask<Pixels>,
        f: impl FnOnce(&mut Self) -> R,
    ) -> R {
        let mask = mask.intersect(&self.content_mask());
        self.window_mut().content_mask_stack.push(mask);
        let result = f(self);
        self.window_mut().content_mask_stack.pop();
        result
    }

    fn with_element_offset<R>(
        &mut self,
        offset: Option<Point<Pixels>>,
        f: impl FnOnce(&mut Self) -> R,
    ) -> R {
        let Some(offset) = offset else {
            return f(self);
        };

        let offset = self.element_offset() + offset;
        self.window_mut().element_offset_stack.push(offset);
        let result = f(self);
        self.window_mut().element_offset_stack.pop();
        result
    }

    fn element_offset(&self) -> Point<Pixels> {
        self.window()
            .element_offset_stack
            .last()
            .copied()
            .unwrap_or_default()
    }

    fn with_element_state<S, R>(
        &mut self,
        id: ElementId,
        f: impl FnOnce(Option<S>, &mut Self) -> (R, S),
    ) -> R
    where
        S: Any + Send + Sync,
    {
        self.with_element_id(id, |global_id, cx| {
            if let Some(any) = cx
                .window_mut()
                .element_states
                .remove(&global_id)
                .or_else(|| cx.window_mut().prev_frame_element_states.remove(&global_id))
            {
                // Using the extra inner option to avoid needing to reallocate a new box.
                let mut state_box = any
                    .downcast::<Option<S>>()
                    .expect("invalid element state type for id");
                let state = state_box
                    .take()
                    .expect("element state is already on the stack");
                let (result, state) = f(Some(state), cx);
                state_box.replace(state);
                cx.window_mut().element_states.insert(global_id, state_box);
                result
            } else {
                let (result, state) = f(None, cx);
                cx.window_mut()
                    .element_states
                    .insert(global_id, Box::new(Some(state)));
                result
            }
        })
    }

    fn with_optional_element_state<S, R>(
        &mut self,
        element_id: Option<ElementId>,
        f: impl FnOnce(Option<S>, &mut Self) -> (R, S),
    ) -> R
    where
        S: Any + Send + Sync,
    {
        if let Some(element_id) = element_id {
            self.with_element_state(element_id, f)
        } else {
            f(None, self).0
        }
    }

    fn content_mask(&self) -> ContentMask<Pixels> {
        self.window()
            .content_mask_stack
            .last()
            .cloned()
            .unwrap_or_else(|| ContentMask {
                bounds: Bounds {
                    origin: Point::default(),
                    size: self.window().content_size,
                },
            })
    }

    fn rem_size(&self) -> Pixels {
        self.window().rem_size
    }
}

impl Borrow<Window> for WindowContext<'_, '_> {
    fn borrow(&self) -> &Window {
        &self.window
    }
}

impl BorrowMut<Window> for WindowContext<'_, '_> {
    fn borrow_mut(&mut self) -> &mut Window {
        &mut self.window
    }
}

impl<T> BorrowWindow for T where T: BorrowMut<AppContext> + BorrowMut<Window> {}

pub struct ViewContext<'a, 'w, V> {
    window_cx: WindowContext<'a, 'w>,
    view_state: WeakHandle<V>,
}

impl<V> Borrow<AppContext> for ViewContext<'_, '_, V> {
    fn borrow(&self) -> &AppContext {
        &*self.window_cx.app
    }
}

impl<V> BorrowMut<AppContext> for ViewContext<'_, '_, V> {
    fn borrow_mut(&mut self) -> &mut AppContext {
        &mut *self.window_cx.app
    }
}

impl<V> Borrow<Window> for ViewContext<'_, '_, V> {
    fn borrow(&self) -> &Window {
        &*self.window_cx.window
    }
}

impl<V> BorrowMut<Window> for ViewContext<'_, '_, V> {
    fn borrow_mut(&mut self) -> &mut Window {
        &mut *self.window_cx.window
    }
}

impl<'a, 'w, V: 'static> ViewContext<'a, 'w, V> {
    fn mutable(app: &'a mut AppContext, window: &'w mut Window, view_state: WeakHandle<V>) -> Self {
        Self {
            window_cx: WindowContext::mutable(app, window),
            view_state,
        }
    }

    pub fn handle(&self) -> WeakHandle<V> {
        self.view_state.clone()
    }

    pub fn stack<R>(&mut self, order: u32, f: impl FnOnce(&mut Self) -> R) -> R {
        self.window.z_index_stack.push(order);
        let result = f(self);
        self.window.z_index_stack.pop();
        result
    }

    pub fn on_next_frame(&mut self, f: impl FnOnce(&mut V, &mut ViewContext<V>) + Send + 'static)
    where
        V: Any + Send + Sync,
    {
        let entity = self.handle();
        self.window_cx.on_next_frame(move |cx| {
            entity.update(cx, f).ok();
        });
    }

    pub fn observe<E>(
        &mut self,
        handle: &Handle<E>,
        mut on_notify: impl FnMut(&mut V, Handle<E>, &mut ViewContext<'_, '_, V>)
            + Send
            + Sync
            + 'static,
    ) -> Subscription
    where
        E: 'static,
        V: Any + Send + Sync,
    {
        let this = self.handle();
        let handle = handle.downgrade();
        let window_handle = self.window.handle;
        self.app.observers.insert(
            handle.entity_id,
            Box::new(move |cx| {
                cx.update_window(window_handle, |cx| {
                    if let Some(handle) = handle.upgrade() {
                        this.update(cx, |this, cx| on_notify(this, handle, cx))
                            .is_ok()
                    } else {
                        false
                    }
                })
                .unwrap_or(false)
            }),
        )
    }

    pub fn subscribe<E: EventEmitter>(
        &mut self,
        handle: &Handle<E>,
        mut on_event: impl FnMut(&mut V, Handle<E>, &E::Event, &mut ViewContext<'_, '_, V>)
            + Send
            + Sync
            + 'static,
    ) -> Subscription {
        let this = self.handle();
        let handle = handle.downgrade();
        let window_handle = self.window.handle;
        self.app.event_listeners.insert(
            handle.entity_id,
            Box::new(move |event, cx| {
                cx.update_window(window_handle, |cx| {
                    if let Some(handle) = handle.upgrade() {
                        let event = event.downcast_ref().expect("invalid event type");
                        this.update(cx, |this, cx| on_event(this, handle, event, cx))
                            .is_ok()
                    } else {
                        false
                    }
                })
                .unwrap_or(false)
            }),
        )
    }

    pub fn on_release(
        &mut self,
        mut on_release: impl FnMut(&mut V, &mut WindowContext) + Send + Sync + 'static,
    ) -> Subscription {
        let window_handle = self.window.handle;
        self.app.release_listeners.insert(
            self.view_state.entity_id,
            Box::new(move |this, cx| {
                let this = this.downcast_mut().expect("invalid entity type");
                // todo!("are we okay with silently swallowing the error?")
                let _ = cx.update_window(window_handle, |cx| on_release(this, cx));
            }),
        )
    }

    pub fn observe_release<T: 'static>(
        &mut self,
        handle: &Handle<T>,
        mut on_release: impl FnMut(&mut V, &mut T, &mut ViewContext<'_, '_, V>) + Send + Sync + 'static,
    ) -> Subscription {
        let this = self.handle();
        let window_handle = self.window.handle;
        self.app.observe_release(handle, move |entity, cx| {
            let _ = cx.update_window(window_handle, |cx| {
                this.update(cx, |this, cx| on_release(this, entity, cx))
            });
        })
    }

    pub fn notify(&mut self) {
        self.window_cx.notify();
        self.window_cx.app.push_effect(Effect::Notify {
            emitter: self.view_state.entity_id,
        });
    }

    pub fn on_focus_changed(
        &mut self,
        listener: impl Fn(&mut V, &FocusEvent, &mut ViewContext<V>) + Send + Sync + 'static,
    ) {
        let handle = self.handle();
        self.window.focus_listeners.push(Arc::new(move |event, cx| {
            handle
                .update(cx, |view, cx| listener(view, event, cx))
                .log_err();
        }));
    }

    pub fn with_key_listeners<R>(
        &mut self,
        key_listeners: &[(TypeId, KeyListener<V>)],
        f: impl FnOnce(&mut Self) -> R,
    ) -> R {
        if !self.window.freeze_key_dispatch_stack {
            for (event_type, listener) in key_listeners.iter().cloned() {
                let handle = self.handle();
                let listener = Arc::new(
                    move |event: &dyn Any,
                          context_stack: &[&DispatchContext],
                          phase: DispatchPhase,
                          cx: &mut WindowContext<'_, '_>| {
                        handle
                            .update(cx, |view, cx| {
                                listener(view, event, context_stack, phase, cx)
                            })
                            .log_err()
                            .flatten()
                    },
                );
                self.window
                    .key_dispatch_stack
                    .push(KeyDispatchStackFrame::Listener {
                        event_type,
                        listener,
                    });
            }
        }

        let result = f(self);

        if !self.window.freeze_key_dispatch_stack {
            let prev_len = self.window.key_dispatch_stack.len() - key_listeners.len();
            self.window.key_dispatch_stack.truncate(prev_len);
        }

        result
    }

    pub fn with_key_dispatch_context<R>(
        &mut self,
        context: DispatchContext,
        f: impl FnOnce(&mut Self) -> R,
    ) -> R {
        if context.is_empty() {
            return f(self);
        }

        if !self.window.freeze_key_dispatch_stack {
            self.window
                .key_dispatch_stack
                .push(KeyDispatchStackFrame::Context(context));
        }

        let result = f(self);

        if !self.window.freeze_key_dispatch_stack {
            self.window.key_dispatch_stack.pop();
        }

        result
    }

    pub fn with_focus<R>(
        &mut self,
        focus_handle: FocusHandle,
        f: impl FnOnce(&mut Self) -> R,
    ) -> R {
        if let Some(parent_focus_id) = self.window.focus_stack.last().copied() {
            self.window
                .focus_parents_by_child
                .insert(focus_handle.id, parent_focus_id);
        }
        self.window.focus_stack.push(focus_handle.id);

        if Some(focus_handle.id) == self.window.focus {
            self.window.freeze_key_dispatch_stack = true;
        }

        let result = f(self);

        self.window.focus_stack.pop();
        result
    }

    pub fn run_on_main<R>(
        &mut self,
        view: &mut V,
        f: impl FnOnce(&mut V, &mut MainThread<ViewContext<'_, '_, V>>) -> R + Send + 'static,
    ) -> Task<Result<R>>
    where
        R: Send + 'static,
    {
        if self.executor.is_main_thread() {
            let cx = unsafe { mem::transmute::<&mut Self, &mut MainThread<Self>>(self) };
            Task::ready(Ok(f(view, cx)))
        } else {
            let handle = self.handle().upgrade().unwrap();
            self.window_cx.run_on_main(move |cx| handle.update(cx, f))
        }
    }

    pub fn spawn<Fut, R>(
        &mut self,
        f: impl FnOnce(WeakHandle<V>, AsyncWindowContext) -> Fut + Send + 'static,
    ) -> Task<R>
    where
        R: Send + 'static,
        Fut: Future<Output = R> + Send + 'static,
    {
        let handle = self.handle();
        self.window_cx.spawn(move |_, cx| {
            let result = f(handle, cx);
            async move { result.await }
        })
    }

    pub fn update_global<G, R>(&mut self, f: impl FnOnce(&mut G, &mut Self) -> R) -> R
    where
        G: 'static + Send + Sync,
    {
        let mut global = self.app.lease_global::<G>();
        let result = f(&mut global, self);
        self.app.end_global_lease(global);
        result
    }

    pub fn observe_global<G: 'static>(
        &mut self,
        f: impl Fn(&mut V, &mut ViewContext<'_, '_, V>) + Send + Sync + 'static,
    ) -> Subscription {
        let window_handle = self.window.handle;
        let handle = self.handle();
        self.global_observers.insert(
            TypeId::of::<G>(),
            Box::new(move |cx| {
                cx.update_window(window_handle, |cx| {
                    handle.update(cx, |view, cx| f(view, cx)).is_ok()
                })
                .unwrap_or(false)
            }),
        )
    }

    pub fn on_mouse_event<Event: 'static>(
        &mut self,
        handler: impl Fn(&mut V, &Event, DispatchPhase, &mut ViewContext<V>) + Send + Sync + 'static,
    ) {
        let handle = self.handle().upgrade().unwrap();
        self.window_cx.on_mouse_event(move |event, phase, cx| {
            handle.update(cx, |view, cx| {
                handler(view, event, phase, cx);
            })
        });
    }
}

impl<'a, 'w, V> ViewContext<'a, 'w, V>
where
    V: EventEmitter,
    V::Event: Any + Send + Sync,
{
    pub fn emit(&mut self, event: V::Event) {
        let emitter = self.view_state.entity_id;
        self.app.push_effect(Effect::Emit {
            emitter,
            event: Box::new(event),
        });
    }
}

impl<'a, 'w, V> Context for ViewContext<'a, 'w, V> {
    type EntityContext<'b, 'c, U> = ViewContext<'b, 'c, U>;
    type Result<U> = U;

    fn entity<T>(
        &mut self,
        build_entity: impl FnOnce(&mut Self::EntityContext<'_, '_, T>) -> T,
    ) -> Handle<T>
    where
        T: 'static + Send + Sync,
    {
        self.window_cx.entity(build_entity)
    }

    fn update_entity<T: 'static, R>(
        &mut self,
        handle: &Handle<T>,
        update: impl FnOnce(&mut T, &mut Self::EntityContext<'_, '_, T>) -> R,
    ) -> R {
        self.window_cx.update_entity(handle, update)
    }
}

impl<'a, 'w, V> std::ops::Deref for ViewContext<'a, 'w, V> {
    type Target = WindowContext<'a, 'w>;

    fn deref(&self) -> &Self::Target {
        &self.window_cx
    }
}

impl<'a, 'w, V> std::ops::DerefMut for ViewContext<'a, 'w, V> {
    fn deref_mut(&mut self) -> &mut Self::Target {
        &mut self.window_cx
    }
}

// #[derive(Clone, Copy, Eq, PartialEq, Hash)]
slotmap::new_key_type! { pub struct WindowId; }

impl WindowId {
    pub fn as_u64(&self) -> u64 {
        self.0.as_ffi()
    }
}

#[derive(PartialEq, Eq)]
pub struct WindowHandle<V> {
    id: WindowId,
    state_type: PhantomData<V>,
}

impl<S> Copy for WindowHandle<S> {}

impl<S> Clone for WindowHandle<S> {
    fn clone(&self) -> Self {
        WindowHandle {
            id: self.id,
            state_type: PhantomData,
        }
    }
}

impl<S> WindowHandle<S> {
    pub fn new(id: WindowId) -> Self {
        WindowHandle {
            id,
            state_type: PhantomData,
        }
    }
}

impl<S: 'static> Into<AnyWindowHandle> for WindowHandle<S> {
    fn into(self) -> AnyWindowHandle {
        AnyWindowHandle {
            id: self.id,
            state_type: TypeId::of::<S>(),
        }
    }
}

#[derive(Copy, Clone, PartialEq, Eq)]
pub struct AnyWindowHandle {
    pub(crate) id: WindowId,
    state_type: TypeId,
}

impl AnyWindowHandle {
    pub fn window_id(&self) -> WindowId {
        self.id
    }
}

#[cfg(any(test, feature = "test-support"))]
impl From<SmallVec<[u32; 16]>> for StackingOrder {
    fn from(small_vec: SmallVec<[u32; 16]>) -> Self {
        StackingOrder(small_vec)
    }
}

#[derive(Clone, Debug, Eq, PartialEq, Hash)]
pub enum ElementId {
    View(EntityId),
    Number(usize),
    Name(SharedString),
    FocusHandle(FocusId),
}

impl From<EntityId> for ElementId {
    fn from(id: EntityId) -> Self {
        ElementId::View(id)
    }
}

impl From<usize> for ElementId {
    fn from(id: usize) -> Self {
        ElementId::Number(id)
    }
}

impl From<i32> for ElementId {
    fn from(id: i32) -> Self {
        Self::Number(id as usize)
    }
}

impl From<SharedString> for ElementId {
    fn from(name: SharedString) -> Self {
        ElementId::Name(name)
    }
}

impl From<&'static str> for ElementId {
    fn from(name: &'static str) -> Self {
        ElementId::Name(name.into())
    }
}

impl<'a> From<&'a FocusHandle> for ElementId {
    fn from(handle: &'a FocusHandle) -> Self {
        ElementId::FocusHandle(handle.id)
    }
}<|MERGE_RESOLUTION|>--- conflicted
+++ resolved
@@ -1,5 +1,4 @@
 use crate::{
-<<<<<<< HEAD
     px, size, Action, AnyBox, AnyDrag, AnyHandle, AnyView, AppContext, AsyncWindowContext,
     AvailableSpace, Bounds, BoxShadow, Context, Corners, DevicePixels, DispatchContext, DisplayId,
     Edges, Effect, Element, EntityId, EventEmitter, ExternalPaths, FileDropEvent, FocusEvent,
@@ -10,18 +9,6 @@
     RenderImageParams, RenderSvgParams, ScaledPixels, SceneBuilder, Shadow, SharedString, Size,
     Style, Subscription, TaffyLayoutEngine, Task, Underline, UnderlineStyle, WeakHandle,
     WindowOptions, SUBPIXEL_VARIANTS,
-=======
-    px, size, Action, AnyBox, AnyDrag, AnyView, AppContext, AsyncWindowContext, AvailableSpace,
-    Bounds, BoxShadow, Context, Corners, DevicePixels, DispatchContext, DisplayId, Edges, Effect,
-    Element, EntityId, EventEmitter, ExternalPaths, FileDropEvent, FocusEvent, FontId,
-    GlobalElementId, GlyphId, Handle, Hsla, ImageData, InputEvent, IsZero, KeyListener, KeyMatch,
-    KeyMatcher, Keystroke, LayoutId, MainThread, MainThreadOnly, Modifiers, MonochromeSprite,
-    MouseButton, MouseDownEvent, MouseMoveEvent, MouseUpEvent, Path, Pixels, PlatformAtlas,
-    PlatformWindow, Point, PolychromeSprite, Quad, Reference, RenderGlyphParams, RenderImageParams,
-    RenderSvgParams, ScaledPixels, SceneBuilder, Shadow, SharedString, Size, Style, Subscription,
-    TaffyLayoutEngine, Task, Underline, UnderlineStyle, WeakHandle, WindowOptions,
-    SUBPIXEL_VARIANTS,
->>>>>>> d62c51a4
 };
 use anyhow::Result;
 use collections::HashMap;
